// This file is part of the Luau programming language and is licensed under MIT License; see LICENSE.txt for details
#include "Luau/OptimizeConstProp.h"

#include "Luau/DenseHash.h"
#include "Luau/IrData.h"
#include "Luau/IrBuilder.h"
#include "Luau/IrUtils.h"

#include "lua.h"

#include <limits.h>

#include <array>
#include <utility>
#include <vector>

LUAU_FASTINTVARIABLE(LuauCodeGenMinLinearBlockPath, 3)
LUAU_FASTINTVARIABLE(LuauCodeGenReuseSlotLimit, 64)
LUAU_FASTFLAGVARIABLE(DebugLuauAbortingChecks, false)
<<<<<<< HEAD
LUAU_FASTFLAG(LuauCodegenVector)
LUAU_FASTFLAG(LuauCodegenVectorTag)
LUAU_DYNAMIC_FASTFLAGVARIABLE(LuauCodeGenCheckGcEffectFix, false)
=======
LUAU_FASTFLAG(LuauCodegenVectorTag2)
LUAU_DYNAMIC_FASTFLAGVARIABLE(LuauCodeGenCoverForgprepEffect, false)
>>>>>>> d4a26652

namespace Luau
{
namespace CodeGen
{

// Data we know about the register value
struct RegisterInfo
{
    uint8_t tag = 0xff;
    IrOp value;

    // Used to quickly invalidate links between SSA values and register memory
    // It's a bit imprecise where value and tag both always invalidate together
    uint32_t version = 0;

    bool knownNotReadonly = false;
    bool knownNoMetatable = false;
    int knownTableArraySize = -1;
};

// Load instructions are linked to target register to carry knowledge about the target
// We track a register version at the point of the load so it's easy to break the link when register is updated
struct RegisterLink
{
    uint8_t reg = 0;
    uint32_t version = 0;
};

// Data we know about the current VM state
struct ConstPropState
{
    ConstPropState(IrFunction& function)
        : function(function)
        , valueMap({})
    {
    }

    uint8_t tryGetTag(IrOp op)
    {
        if (RegisterInfo* info = tryGetRegisterInfo(op))
            return info->tag;

        return 0xff;
    }

    void updateTag(IrOp op, uint8_t tag)
    {
        if (RegisterInfo* info = tryGetRegisterInfo(op))
            info->tag = tag;
    }

    void saveTag(IrOp op, uint8_t tag)
    {
        if (RegisterInfo* info = tryGetRegisterInfo(op))
        {
            if (info->tag != tag)
            {
                info->tag = tag;
                info->version++;
            }
        }
    }

    IrOp tryGetValue(IrOp op)
    {
        if (RegisterInfo* info = tryGetRegisterInfo(op))
            return info->value;

        return IrOp{IrOpKind::None, 0u};
    }

    void saveValue(IrOp op, IrOp value)
    {
        CODEGEN_ASSERT(value.kind == IrOpKind::Constant);

        if (RegisterInfo* info = tryGetRegisterInfo(op))
        {
            if (info->value != value)
            {
                info->value = value;
                info->knownNotReadonly = false;
                info->knownNoMetatable = false;
                info->knownTableArraySize = -1;
                info->version++;
            }
        }
    }

    void invalidate(RegisterInfo& reg, bool invalidateTag, bool invalidateValue)
    {
        if (invalidateTag)
        {
            reg.tag = 0xff;
        }

        if (invalidateValue)
        {
            reg.value = {};
            reg.knownNotReadonly = false;
            reg.knownNoMetatable = false;
            reg.knownTableArraySize = -1;
        }

        reg.version++;
    }

    void invalidateTag(IrOp regOp)
    {
        // TODO: use maxstacksize from Proto
        maxReg = vmRegOp(regOp) > maxReg ? vmRegOp(regOp) : maxReg;
        invalidate(regs[vmRegOp(regOp)], /* invalidateTag */ true, /* invalidateValue */ false);
    }

    void invalidateValue(IrOp regOp)
    {
        // TODO: use maxstacksize from Proto
        maxReg = vmRegOp(regOp) > maxReg ? vmRegOp(regOp) : maxReg;
        invalidate(regs[vmRegOp(regOp)], /* invalidateTag */ false, /* invalidateValue */ true);
    }

    void invalidate(IrOp regOp)
    {
        // TODO: use maxstacksize from Proto
        maxReg = vmRegOp(regOp) > maxReg ? vmRegOp(regOp) : maxReg;
        invalidate(regs[vmRegOp(regOp)], /* invalidateTag */ true, /* invalidateValue */ true);
    }

    void invalidateRegistersFrom(int firstReg)
    {
        for (int i = firstReg; i <= maxReg; ++i)
            invalidate(regs[i], /* invalidateTag */ true, /* invalidateValue */ true);
    }

    void invalidateRegisterRange(int firstReg, int count)
    {
        if (count == -1)
        {
            invalidateRegistersFrom(firstReg);
        }
        else
        {
            for (int i = firstReg; i < firstReg + count && i <= maxReg; ++i)
                invalidate(regs[i], /* invalidateTag */ true, /* invalidateValue */ true);
        }
    }

    void invalidateCapturedRegisters()
    {
        for (int i = 0; i <= maxReg; ++i)
        {
            if (function.cfg.captured.regs.test(i))
                invalidate(regs[i], /* invalidateTag */ true, /* invalidateValue */ true);
        }
    }

    // Value propagation extends the live range of an SSA register
    // In some cases we can't propagate earlier values because we can't guarantee that we will be able to find a storage/restore location
    // As an example, when Luau call is performed, both volatile registers and stack slots might be overwritten
    void invalidateValuePropagation()
    {
        valueMap.clear();
        tryNumToIndexCache.clear();
    }

    // If table memory has changed, we can't reuse previously computed and validated table slot lookups
    // Same goes for table array elements as well
    void invalidateHeapTableData()
    {
        getSlotNodeCache.clear();
        checkSlotMatchCache.clear();

        getArrAddrCache.clear();
        checkArraySizeCache.clear();
    }

    void invalidateHeapBufferData()
    {
        checkBufferLenCache.clear();
    }

    void invalidateHeap()
    {
        for (int i = 0; i <= maxReg; ++i)
            invalidateHeap(regs[i]);

        invalidateHeapTableData();

        // Buffer length checks are not invalidated since buffer size is immutable
    }

    void invalidateHeap(RegisterInfo& reg)
    {
        reg.knownNotReadonly = false;
        reg.knownNoMetatable = false;
        reg.knownTableArraySize = -1;
    }

    void invalidateUserCall()
    {
        invalidateHeap();
        invalidateCapturedRegisters();
        inSafeEnv = false;
    }

    void invalidateTableArraySize()
    {
        for (int i = 0; i <= maxReg; ++i)
            invalidateTableArraySize(regs[i]);

        invalidateHeapTableData();
    }

    void invalidateTableArraySize(RegisterInfo& reg)
    {
        reg.knownTableArraySize = -1;
    }

    void createRegLink(uint32_t instIdx, IrOp regOp)
    {
        CODEGEN_ASSERT(!instLink.contains(instIdx));
        instLink[instIdx] = RegisterLink{uint8_t(vmRegOp(regOp)), regs[vmRegOp(regOp)].version};
    }

    RegisterInfo* tryGetRegisterInfo(IrOp op)
    {
        if (op.kind == IrOpKind::VmReg)
        {
            maxReg = vmRegOp(op) > maxReg ? vmRegOp(op) : maxReg;
            return &regs[vmRegOp(op)];
        }

        if (RegisterLink* link = tryGetRegLink(op))
        {
            maxReg = int(link->reg) > maxReg ? int(link->reg) : maxReg;
            return &regs[link->reg];
        }

        return nullptr;
    }

    RegisterLink* tryGetRegLink(IrOp instOp)
    {
        if (instOp.kind != IrOpKind::Inst)
            return nullptr;

        if (RegisterLink* link = instLink.find(instOp.index))
        {
            // Check that the target register hasn't changed the value
            if (link->version < regs[link->reg].version)
                return nullptr;

            return link;
        }

        return nullptr;
    }

    // Attach register version number to the register operand in a load instruction
    // This is used to allow instructions with register references to be compared for equality
    IrInst versionedVmRegLoad(IrCmd loadCmd, IrOp op)
    {
        CODEGEN_ASSERT(op.kind == IrOpKind::VmReg);
        uint32_t version = regs[vmRegOp(op)].version;
        CODEGEN_ASSERT(version <= 0xffffff);
        op.index = vmRegOp(op) | (version << 8);
        return IrInst{loadCmd, op};
    }

    uint32_t* getPreviousInstIndex(const IrInst& inst)
    {
        CODEGEN_ASSERT(useValueNumbering);

        if (uint32_t* prevIdx = valueMap.find(inst))
        {
            // Previous load might have been removed as unused
            if (function.instructions[*prevIdx].useCount != 0)
                return prevIdx;
        }

        return nullptr;
    }

    uint32_t* getPreviousVersionedLoadIndex(IrCmd cmd, IrOp vmReg)
    {
        CODEGEN_ASSERT(vmReg.kind == IrOpKind::VmReg);
        return getPreviousInstIndex(versionedVmRegLoad(cmd, vmReg));
    }

    std::pair<IrCmd, uint32_t> getPreviousVersionedLoadForTag(uint8_t tag, IrOp vmReg)
    {
        if (useValueNumbering && !function.cfg.captured.regs.test(vmRegOp(vmReg)))
        {
            if (tag == LUA_TBOOLEAN)
            {
                if (uint32_t* prevIdx = getPreviousVersionedLoadIndex(IrCmd::LOAD_INT, vmReg))
                    return std::make_pair(IrCmd::LOAD_INT, *prevIdx);
            }
            else if (tag == LUA_TNUMBER)
            {
                if (uint32_t* prevIdx = getPreviousVersionedLoadIndex(IrCmd::LOAD_DOUBLE, vmReg))
                    return std::make_pair(IrCmd::LOAD_DOUBLE, *prevIdx);
            }
            else if (isGCO(tag))
            {
                if (uint32_t* prevIdx = getPreviousVersionedLoadIndex(IrCmd::LOAD_POINTER, vmReg))
                    return std::make_pair(IrCmd::LOAD_POINTER, *prevIdx);
            }
        }

        return std::make_pair(IrCmd::NOP, kInvalidInstIdx);
    }

    // Find existing value of the instruction that is exactly the same, or record current on for future lookups
    void substituteOrRecord(IrInst& inst, uint32_t instIdx)
    {
        if (!useValueNumbering)
            return;

        if (uint32_t* prevIdx = getPreviousInstIndex(inst))
        {
            substitute(function, inst, IrOp{IrOpKind::Inst, *prevIdx});
            return;
        }

        valueMap[inst] = instIdx;
    }

    // VM register load can be replaced by a previous load of the same version of the register
    // If there is no previous load, we record the current one for future lookups
    void substituteOrRecordVmRegLoad(IrInst& loadInst)
    {
        CODEGEN_ASSERT(loadInst.a.kind == IrOpKind::VmReg);

        if (!useValueNumbering)
            return;

        // To avoid captured register invalidation tracking in lowering later, values from loads from captured registers are not propagated
        // This prevents the case where load value location is linked to memory in case of a spill and is then cloberred in a user call
        if (function.cfg.captured.regs.test(vmRegOp(loadInst.a)))
            return;

        IrInst versionedLoad = versionedVmRegLoad(loadInst.cmd, loadInst.a);

        // Check if there is a value that already has this version of the register
        if (uint32_t* prevIdx = getPreviousInstIndex(versionedLoad))
        {
            // Previous value might not be linked to a register yet
            // For example, it could be a NEW_TABLE stored into a register and we might need to track guards made with this value
            if (!instLink.contains(*prevIdx))
                createRegLink(*prevIdx, loadInst.a);

            // Substitute load instructon with the previous value
            substitute(function, loadInst, IrOp{IrOpKind::Inst, *prevIdx});
            return;
        }

        uint32_t instIdx = function.getInstIndex(loadInst);

        // Record load of this register version for future substitution
        valueMap[versionedLoad] = instIdx;

        createRegLink(instIdx, loadInst.a);
    }

    // VM register loads can use the value that was stored in the same Vm register earlier
    void forwardVmRegStoreToLoad(const IrInst& storeInst, IrCmd loadCmd)
    {
        CODEGEN_ASSERT(storeInst.a.kind == IrOpKind::VmReg);
        CODEGEN_ASSERT(storeInst.b.kind == IrOpKind::Inst);

        if (!useValueNumbering)
            return;

        // To avoid captured register invalidation tracking in lowering later, values from stores into captured registers are not propagated
        // This prevents the case where store creates an alternative value location in case of a spill and is then cloberred in a user call
        if (function.cfg.captured.regs.test(vmRegOp(storeInst.a)))
            return;

        // Future loads of this register version can use the value we stored
        valueMap[versionedVmRegLoad(loadCmd, storeInst.a)] = storeInst.b.index;
    }

    void clear()
    {
        for (int i = 0; i <= maxReg; ++i)
            regs[i] = RegisterInfo();

        maxReg = 0;

        inSafeEnv = false;
        checkedGc = false;

        instLink.clear();

        invalidateValuePropagation();
        invalidateHeapTableData();
        invalidateHeapBufferData();
    }

    IrFunction& function;

    bool useValueNumbering = false;

    std::array<RegisterInfo, 256> regs;

    // For range/full invalidations, we only want to visit a limited number of data that we have recorded
    int maxReg = 0;

    bool inSafeEnv = false;
    bool checkedGc = false;

    DenseHashMap<uint32_t, RegisterLink> instLink{~0u};

    DenseHashMap<IrInst, uint32_t, IrInstHash, IrInstEq> valueMap;

    // Some instruction re-uses can't be stored in valueMap because of extra requirements
    std::vector<uint32_t> tryNumToIndexCache; // Fallback block argument might be different

    // Heap changes might affect table state
    std::vector<uint32_t> getSlotNodeCache;    // Additionally, pcpos argument might be different
    std::vector<uint32_t> checkSlotMatchCache; // Additionally, fallback block argument might be different

    std::vector<uint32_t> getArrAddrCache;
    std::vector<uint32_t> checkArraySizeCache; // Additionally, fallback block argument might be different

    std::vector<uint32_t> checkBufferLenCache; // Additionally, fallback block argument might be different
};

static void handleBuiltinEffects(ConstPropState& state, LuauBuiltinFunction bfid, uint32_t firstReturnReg, int nresults)
{
    // Switch over all values is used to force new items to be handled
    switch (bfid)
    {
    case LBF_NONE:
    case LBF_ASSERT:
    case LBF_MATH_ABS:
    case LBF_MATH_ACOS:
    case LBF_MATH_ASIN:
    case LBF_MATH_ATAN2:
    case LBF_MATH_ATAN:
    case LBF_MATH_CEIL:
    case LBF_MATH_COSH:
    case LBF_MATH_COS:
    case LBF_MATH_DEG:
    case LBF_MATH_EXP:
    case LBF_MATH_FLOOR:
    case LBF_MATH_FMOD:
    case LBF_MATH_FREXP:
    case LBF_MATH_LDEXP:
    case LBF_MATH_LOG10:
    case LBF_MATH_LOG:
    case LBF_MATH_MAX:
    case LBF_MATH_MIN:
    case LBF_MATH_MODF:
    case LBF_MATH_POW:
    case LBF_MATH_RAD:
    case LBF_MATH_SINH:
    case LBF_MATH_SIN:
    case LBF_MATH_SQRT:
    case LBF_MATH_TANH:
    case LBF_MATH_TAN:
    case LBF_BIT32_ARSHIFT:
    case LBF_BIT32_BAND:
    case LBF_BIT32_BNOT:
    case LBF_BIT32_BOR:
    case LBF_BIT32_BXOR:
    case LBF_BIT32_BTEST:
    case LBF_BIT32_EXTRACT:
    case LBF_BIT32_LROTATE:
    case LBF_BIT32_LSHIFT:
    case LBF_BIT32_REPLACE:
    case LBF_BIT32_RROTATE:
    case LBF_BIT32_RSHIFT:
    case LBF_TYPE:
    case LBF_STRING_BYTE:
    case LBF_STRING_CHAR:
    case LBF_STRING_LEN:
    case LBF_TYPEOF:
    case LBF_STRING_SUB:
    case LBF_MATH_CLAMP:
    case LBF_MATH_SIGN:
    case LBF_MATH_ROUND:
    case LBF_RAWGET:
    case LBF_RAWEQUAL:
    case LBF_TABLE_UNPACK:
    case LBF_VECTOR:
    case LBF_BIT32_COUNTLZ:
    case LBF_BIT32_COUNTRZ:
    case LBF_SELECT_VARARG:
    case LBF_RAWLEN:
    case LBF_BIT32_EXTRACTK:
    case LBF_GETMETATABLE:
    case LBF_TONUMBER:
    case LBF_TOSTRING:
    case LBF_BIT32_BYTESWAP:
    case LBF_BUFFER_READI8:
    case LBF_BUFFER_READU8:
    case LBF_BUFFER_WRITEU8:
    case LBF_BUFFER_READI16:
    case LBF_BUFFER_READU16:
    case LBF_BUFFER_WRITEU16:
    case LBF_BUFFER_READI32:
    case LBF_BUFFER_READU32:
    case LBF_BUFFER_WRITEU32:
    case LBF_BUFFER_READF32:
    case LBF_BUFFER_WRITEF32:
    case LBF_BUFFER_READF64:
    case LBF_BUFFER_WRITEF64:
        break;
    case LBF_TABLE_INSERT:
        state.invalidateHeap();
        return; // table.insert does not modify result registers.
    case LBF_RAWSET:
        state.invalidateHeap();
        break;
    case LBF_SETMETATABLE:
        state.invalidateHeap(); // TODO: only knownNoMetatable is affected and we might know which one
        break;
    }

    // TODO: classify further using switch above, some fastcalls only modify the value, not the tag
    // TODO: fastcalls are different from calls and it might be possible to not invalidate all register starting from return
    state.invalidateRegistersFrom(firstReturnReg);
}

static void constPropInInst(ConstPropState& state, IrBuilder& build, IrFunction& function, IrBlock& block, IrInst& inst, uint32_t index)
{
    switch (inst.cmd)
    {
    case IrCmd::LOAD_TAG:
        if (uint8_t tag = state.tryGetTag(inst.a); tag != 0xff)
        {
            substitute(function, inst, build.constTag(tag));
        }
        else if (inst.a.kind == IrOpKind::VmReg)
        {
            state.substituteOrRecordVmRegLoad(inst);
        }
        break;
    case IrCmd::LOAD_POINTER:
        if (inst.a.kind == IrOpKind::VmReg)
            state.substituteOrRecordVmRegLoad(inst);
        break;
    case IrCmd::LOAD_DOUBLE:
    {
        IrOp value = state.tryGetValue(inst.a);

        if (function.asDoubleOp(value))
            substitute(function, inst, value);
        else if (inst.a.kind == IrOpKind::VmReg)
            state.substituteOrRecordVmRegLoad(inst);
        break;
    }
    case IrCmd::LOAD_INT:
    {
        IrOp value = state.tryGetValue(inst.a);

        if (function.asIntOp(value))
            substitute(function, inst, value);
        else if (inst.a.kind == IrOpKind::VmReg)
            state.substituteOrRecordVmRegLoad(inst);
        break;
    }
    case IrCmd::LOAD_FLOAT:
        break;
    case IrCmd::LOAD_TVALUE:
        if (inst.a.kind == IrOpKind::VmReg)
            state.substituteOrRecordVmRegLoad(inst);
        break;
    case IrCmd::STORE_TAG:
        if (inst.a.kind == IrOpKind::VmReg)
        {
            const IrOp source = inst.a;

            IrCmd activeLoadCmd = IrCmd::NOP;
            uint32_t activeLoadValue = kInvalidInstIdx;

            if (inst.b.kind == IrOpKind::Constant)
            {
                uint8_t value = function.tagOp(inst.b);

                // STORE_TAG usually follows a store of the value, but it also bumps the version of the whole register
                // To be able to propagate STORE_*** into LOAD_***, we find active LOAD_*** value and recreate it with updated version
                // Register in this optimization cannot be captured to avoid complications in lowering (IrValueLocationTracking doesn't model it)
                std::tie(activeLoadCmd, activeLoadValue) = state.getPreviousVersionedLoadForTag(value, source);

                if (state.tryGetTag(source) == value)
                {
                    if (FFlag::DebugLuauAbortingChecks)
                        replace(function, block, index, {IrCmd::CHECK_TAG, inst.a, inst.b, build.undef()});
                    else
                        kill(function, inst);
                }
                else
                {
                    state.saveTag(source, value);
                }
            }
            else
            {
                state.invalidateTag(source);
            }

            // Future LOAD_*** instructions can re-use previous register version load
            if (activeLoadValue != kInvalidInstIdx)
                state.valueMap[state.versionedVmRegLoad(activeLoadCmd, source)] = activeLoadValue;
        }
        break;
    case IrCmd::STORE_EXTRA:
        break;
    case IrCmd::STORE_POINTER:
        if (inst.a.kind == IrOpKind::VmReg)
        {
            state.invalidateValue(inst.a);

            if (inst.b.kind == IrOpKind::Inst)
            {
                state.forwardVmRegStoreToLoad(inst, IrCmd::LOAD_POINTER);

                if (IrInst* instOp = function.asInstOp(inst.b); instOp && instOp->cmd == IrCmd::NEW_TABLE)
                {
                    if (RegisterInfo* info = state.tryGetRegisterInfo(inst.a))
                    {
                        info->knownNotReadonly = true;
                        info->knownNoMetatable = true;
                        info->knownTableArraySize = function.uintOp(instOp->a);
                    }
                }
            }
        }
        break;
    case IrCmd::STORE_DOUBLE:
        if (inst.a.kind == IrOpKind::VmReg)
        {
            if (inst.b.kind == IrOpKind::Constant)
            {
                if (state.tryGetValue(inst.a) == inst.b)
                    kill(function, inst);
                else
                    state.saveValue(inst.a, inst.b);
            }
            else
            {
                state.invalidateValue(inst.a);
                state.forwardVmRegStoreToLoad(inst, IrCmd::LOAD_DOUBLE);
            }
        }
        break;
    case IrCmd::STORE_INT:
        if (inst.a.kind == IrOpKind::VmReg)
        {
            if (inst.b.kind == IrOpKind::Constant)
            {
                if (state.tryGetValue(inst.a) == inst.b)
                    kill(function, inst);
                else
                    state.saveValue(inst.a, inst.b);
            }
            else
            {
                state.invalidateValue(inst.a);
                state.forwardVmRegStoreToLoad(inst, IrCmd::LOAD_INT);
            }
        }
        break;
    case IrCmd::STORE_VECTOR:
        state.invalidateValue(inst.a);
        break;
    case IrCmd::STORE_TVALUE:
        if (inst.a.kind == IrOpKind::VmReg || inst.a.kind == IrOpKind::Inst)
        {
            if (inst.a.kind == IrOpKind::VmReg)
            {
                if (inst.b.kind == IrOpKind::Inst)
                {
                    if (uint32_t* prevIdx = state.getPreviousVersionedLoadIndex(IrCmd::LOAD_TVALUE, inst.a))
                    {
                        if (*prevIdx == inst.b.index)
                        {
                            kill(function, inst);
                            break;
                        }
                    }
                }

                state.invalidate(inst.a);
            }

            uint8_t tag = state.tryGetTag(inst.b);

            // We know the tag of some instructions that result in TValue
            if (tag == 0xff)
            {
                if (IrInst* arg = function.asInstOp(inst.b))
                {
<<<<<<< HEAD
                    if (FFlag::LuauCodegenVectorTag)
=======
                    if (FFlag::LuauCodegenVectorTag2)
>>>>>>> d4a26652
                    {
                        if (arg->cmd == IrCmd::TAG_VECTOR)
                            tag = LUA_TVECTOR;
                    }
                    else
                    {
                        if (arg->cmd == IrCmd::ADD_VEC || arg->cmd == IrCmd::SUB_VEC || arg->cmd == IrCmd::MUL_VEC || arg->cmd == IrCmd::DIV_VEC ||
                            arg->cmd == IrCmd::UNM_VEC)
                            tag = LUA_TVECTOR;
                    }
                }
            }

            IrOp value = state.tryGetValue(inst.b);

            if (inst.a.kind == IrOpKind::VmReg)
            {
                if (tag != 0xff)
                    state.saveTag(inst.a, tag);

                if (value.kind != IrOpKind::None)
                    state.saveValue(inst.a, value);
            }

            IrCmd activeLoadCmd = IrCmd::NOP;
            uint32_t activeLoadValue = kInvalidInstIdx;

            if (tag != 0xff)
            {
                // If we know the tag, try to extract the value from a register used by LOAD_TVALUE
                if (IrInst* arg = function.asInstOp(inst.b); arg && arg->cmd == IrCmd::LOAD_TVALUE && arg->a.kind == IrOpKind::VmReg)
                {
                    std::tie(activeLoadCmd, activeLoadValue) = state.getPreviousVersionedLoadForTag(tag, arg->a);

                    if (activeLoadValue != kInvalidInstIdx)
                        value = IrOp{IrOpKind::Inst, activeLoadValue};
                }
            }

            // If we have constant tag and value, replace TValue store with tag/value pair store
            if (tag != 0xff && value.kind != IrOpKind::None && (tag == LUA_TBOOLEAN || tag == LUA_TNUMBER || isGCO(tag)))
            {
                replace(function, block, index, {IrCmd::STORE_SPLIT_TVALUE, inst.a, build.constTag(tag), value, inst.c});

                // Value can be propagated to future loads of the same register
                if (inst.a.kind == IrOpKind::VmReg && activeLoadValue != kInvalidInstIdx)
                    state.valueMap[state.versionedVmRegLoad(activeLoadCmd, inst.a)] = activeLoadValue;
            }
            else if (inst.a.kind == IrOpKind::VmReg)
            {
                state.forwardVmRegStoreToLoad(inst, IrCmd::LOAD_TVALUE);
            }
        }
        break;
    case IrCmd::STORE_SPLIT_TVALUE:
        if (inst.a.kind == IrOpKind::VmReg)
        {
            state.invalidate(inst.a);

            state.saveTag(inst.a, function.tagOp(inst.b));

            if (inst.c.kind == IrOpKind::Constant)
                state.saveValue(inst.a, inst.c);
        }
        break;
    case IrCmd::JUMP_IF_TRUTHY:
        if (uint8_t tag = state.tryGetTag(inst.a); tag != 0xff)
        {
            if (tag == LUA_TNIL)
                replace(function, block, index, {IrCmd::JUMP, inst.c});
            else if (tag != LUA_TBOOLEAN)
                replace(function, block, index, {IrCmd::JUMP, inst.b});
        }
        break;
    case IrCmd::JUMP_IF_FALSY:
        if (uint8_t tag = state.tryGetTag(inst.a); tag != 0xff)
        {
            if (tag == LUA_TNIL)
                replace(function, block, index, {IrCmd::JUMP, inst.b});
            else if (tag != LUA_TBOOLEAN)
                replace(function, block, index, {IrCmd::JUMP, inst.c});
        }
        break;
    case IrCmd::JUMP_EQ_TAG:
    {
        uint8_t tagA = inst.a.kind == IrOpKind::Constant ? function.tagOp(inst.a) : state.tryGetTag(inst.a);
        uint8_t tagB = inst.b.kind == IrOpKind::Constant ? function.tagOp(inst.b) : state.tryGetTag(inst.b);

        if (tagA != 0xff && tagB != 0xff)
        {
            if (tagA == tagB)
                replace(function, block, index, {IrCmd::JUMP, inst.c});
            else
                replace(function, block, index, {IrCmd::JUMP, inst.d});
        }
        else if (inst.a == inst.b)
        {
            replace(function, block, index, {IrCmd::JUMP, inst.c});
        }
        break;
    }
    case IrCmd::JUMP_CMP_INT:
    {
        std::optional<int> valueA = function.asIntOp(inst.a.kind == IrOpKind::Constant ? inst.a : state.tryGetValue(inst.a));
        std::optional<int> valueB = function.asIntOp(inst.b.kind == IrOpKind::Constant ? inst.b : state.tryGetValue(inst.b));

        if (valueA && valueB)
        {
            if (compare(*valueA, *valueB, conditionOp(inst.c)))
                replace(function, block, index, {IrCmd::JUMP, inst.c});
            else
                replace(function, block, index, {IrCmd::JUMP, inst.d});
        }
        break;
    }
    case IrCmd::JUMP_CMP_NUM:
    {
        std::optional<double> valueA = function.asDoubleOp(inst.a.kind == IrOpKind::Constant ? inst.a : state.tryGetValue(inst.a));
        std::optional<double> valueB = function.asDoubleOp(inst.b.kind == IrOpKind::Constant ? inst.b : state.tryGetValue(inst.b));

        if (valueA && valueB)
        {
            if (compare(*valueA, *valueB, conditionOp(inst.c)))
                replace(function, block, index, {IrCmd::JUMP, inst.d});
            else
                replace(function, block, index, {IrCmd::JUMP, inst.e});
        }
        break;
    }
    case IrCmd::JUMP_FORN_LOOP_COND:
    {
        std::optional<double> step = function.asDoubleOp(inst.c.kind == IrOpKind::Constant ? inst.c : state.tryGetValue(inst.c));

        if (!step)
            break;

        std::optional<double> idx = function.asDoubleOp(inst.a.kind == IrOpKind::Constant ? inst.a : state.tryGetValue(inst.a));
        std::optional<double> limit = function.asDoubleOp(inst.b.kind == IrOpKind::Constant ? inst.b : state.tryGetValue(inst.b));

        if (*step > 0)
        {
            if (idx && limit)
            {
                if (compare(*idx, *limit, IrCondition::NotLessEqual))
                    replace(function, block, index, {IrCmd::JUMP, inst.e});
                else
                    replace(function, block, index, {IrCmd::JUMP, inst.d});
            }
            else
            {
                replace(function, block, index, IrInst{IrCmd::JUMP_CMP_NUM, inst.a, inst.b, build.cond(IrCondition::NotLessEqual), inst.e, inst.d});
            }
        }
        else
        {
            if (idx && limit)
            {
                if (compare(*limit, *idx, IrCondition::NotLessEqual))
                    replace(function, block, index, {IrCmd::JUMP, inst.e});
                else
                    replace(function, block, index, {IrCmd::JUMP, inst.d});
            }
            else
            {
                replace(function, block, index, IrInst{IrCmd::JUMP_CMP_NUM, inst.b, inst.a, build.cond(IrCondition::NotLessEqual), inst.e, inst.d});
            }
        }
        break;
    }
    case IrCmd::GET_UPVALUE:
        state.invalidate(inst.a);
        break;
    case IrCmd::SET_UPVALUE:
        if (inst.b.kind == IrOpKind::VmReg)
        {
            if (uint8_t tag = state.tryGetTag(inst.b); tag != 0xff)
            {
                replace(function, inst.c, build.constTag(tag));
            }
        }
        break;
    case IrCmd::CHECK_TAG:
    {
        uint8_t b = function.tagOp(inst.b);

        if (uint8_t tag = state.tryGetTag(inst.a); tag != 0xff)
        {
            if (tag == b)
            {
                if (FFlag::DebugLuauAbortingChecks)
                    replace(function, inst.c, build.undef());
                else
                    kill(function, inst);
            }
            else
            {
                replace(function, block, index, {IrCmd::JUMP, inst.c}); // Shows a conflict in assumptions on this path
            }
        }
        else
        {
            state.updateTag(inst.a, b); // We can assume the tag value going forward
        }
        break;
    }
    case IrCmd::CHECK_TRUTHY:
        // It is possible to check if current tag in state is truthy or not, but this case almost never comes up
        break;
    case IrCmd::CHECK_READONLY:
        if (RegisterInfo* info = state.tryGetRegisterInfo(inst.a))
        {
            if (info->knownNotReadonly)
            {
                if (FFlag::DebugLuauAbortingChecks)
                    replace(function, inst.b, build.undef());
                else
                    kill(function, inst);
            }
            else
            {
                info->knownNotReadonly = true;
            }
        }
        break;
    case IrCmd::CHECK_NO_METATABLE:
        if (RegisterInfo* info = state.tryGetRegisterInfo(inst.a))
        {
            if (info->knownNoMetatable)
            {
                if (FFlag::DebugLuauAbortingChecks)
                    replace(function, inst.b, build.undef());
                else
                    kill(function, inst);
            }
            else
            {
                info->knownNoMetatable = true;
            }
        }
        break;
    case IrCmd::CHECK_SAFE_ENV:
        if (state.inSafeEnv)
        {
            if (FFlag::DebugLuauAbortingChecks)
                replace(function, inst.a, build.undef());
            else
                kill(function, inst);
        }
        else
        {
            state.inSafeEnv = true;
        }
        break;
    case IrCmd::CHECK_BUFFER_LEN:
    {
        std::optional<int> bufferOffset = function.asIntOp(inst.b.kind == IrOpKind::Constant ? inst.b : state.tryGetValue(inst.b));
        int accessSize = function.intOp(inst.c);
        CODEGEN_ASSERT(accessSize > 0);

        if (bufferOffset)
        {
            // Negative offsets and offsets overflowing signed integer will jump to fallback, no need to keep the check
            if (*bufferOffset < 0 || unsigned(*bufferOffset) + unsigned(accessSize) >= unsigned(INT_MAX))
            {
                replace(function, block, index, {IrCmd::JUMP, inst.d});
                break;
            }
        }

        for (uint32_t prevIdx : state.checkBufferLenCache)
        {
            IrInst& prev = function.instructions[prevIdx];

            if (prev.a != inst.a || prev.c != inst.c)
                continue;

            if (prev.b == inst.b)
            {
                if (FFlag::DebugLuauAbortingChecks)
                    replace(function, inst.d, build.undef());
                else
                    kill(function, inst);
                return; // Break out from both the loop and the switch
            }
            else if (inst.b.kind == IrOpKind::Constant && prev.b.kind == IrOpKind::Constant)
            {
                // If arguments are different constants, we can check if a larger bound was already tested or if the previous bound can be raised
                int currBound = function.intOp(inst.b);
                int prevBound = function.intOp(prev.b);

                // Negative and overflowing constant offsets should already be replaced with unconditional jumps to a fallback
                CODEGEN_ASSERT(currBound >= 0);
                CODEGEN_ASSERT(prevBound >= 0);

                if (unsigned(currBound) >= unsigned(prevBound))
                    replace(function, prev.b, inst.b);

                if (FFlag::DebugLuauAbortingChecks)
                    replace(function, inst.d, build.undef());
                else
                    kill(function, inst);

                return; // Break out from both the loop and the switch
            }
        }

        if (int(state.checkBufferLenCache.size()) < FInt::LuauCodeGenReuseSlotLimit)
            state.checkBufferLenCache.push_back(index);
        break;
    }
    case IrCmd::BUFFER_READI8:
    case IrCmd::BUFFER_READU8:
    case IrCmd::BUFFER_WRITEI8:
    case IrCmd::BUFFER_READI16:
    case IrCmd::BUFFER_READU16:
    case IrCmd::BUFFER_WRITEI16:
    case IrCmd::BUFFER_READI32:
    case IrCmd::BUFFER_WRITEI32:
    case IrCmd::BUFFER_READF32:
    case IrCmd::BUFFER_WRITEF32:
    case IrCmd::BUFFER_READF64:
    case IrCmd::BUFFER_WRITEF64:
        break;
    case IrCmd::CHECK_GC:
        // It is enough to perform a GC check once in a block
        if (state.checkedGc)
        {
            kill(function, inst);
        }
        else
        {
            state.checkedGc = true;

            // GC assist might modify table data (hash part)
            state.invalidateHeapTableData();
        }
        break;
    case IrCmd::BARRIER_OBJ:
    case IrCmd::BARRIER_TABLE_FORWARD:
        if (inst.b.kind == IrOpKind::VmReg)
        {
            if (uint8_t tag = state.tryGetTag(inst.b); tag != 0xff)
            {
                // If the written object is not collectable, barrier is not required
                if (!isGCO(tag))
                    kill(function, inst);
                else
                    replace(function, inst.c, build.constTag(tag));
            }
        }
        break;

        // TODO: FASTCALL is more restrictive than INVOKE_FASTCALL; we should either determine the exact semantics, or rework it
    case IrCmd::FASTCALL:
    case IrCmd::INVOKE_FASTCALL:
        handleBuiltinEffects(state, LuauBuiltinFunction(function.uintOp(inst.a)), vmRegOp(inst.b), function.intOp(inst.f));
        break;

        // These instructions don't have an effect on register/memory state we are tracking
    case IrCmd::NOP:
    case IrCmd::LOAD_ENV:
        break;
    case IrCmd::GET_ARR_ADDR:
        for (uint32_t prevIdx : state.getArrAddrCache)
        {
            const IrInst& prev = function.instructions[prevIdx];

            if (prev.a == inst.a && prev.b == inst.b)
            {
                substitute(function, inst, IrOp{IrOpKind::Inst, prevIdx});
                return; // Break out from both the loop and the switch
            }
        }

        if (int(state.getArrAddrCache.size()) < FInt::LuauCodeGenReuseSlotLimit)
            state.getArrAddrCache.push_back(index);
        break;
    case IrCmd::GET_SLOT_NODE_ADDR:
        for (uint32_t prevIdx : state.getSlotNodeCache)
        {
            const IrInst& prev = function.instructions[prevIdx];

            if (prev.a == inst.a && prev.c == inst.c)
            {
                substitute(function, inst, IrOp{IrOpKind::Inst, prevIdx});
                return; // Break out from both the loop and the switch
            }
        }

        if (int(state.getSlotNodeCache.size()) < FInt::LuauCodeGenReuseSlotLimit)
            state.getSlotNodeCache.push_back(index);
        break;
    case IrCmd::GET_HASH_NODE_ADDR:
    case IrCmd::GET_CLOSURE_UPVAL_ADDR:
        break;
    case IrCmd::ADD_INT:
    case IrCmd::SUB_INT:
    case IrCmd::ADD_NUM:
    case IrCmd::SUB_NUM:
    case IrCmd::MUL_NUM:
    case IrCmd::DIV_NUM:
    case IrCmd::IDIV_NUM:
    case IrCmd::MOD_NUM:
    case IrCmd::MIN_NUM:
    case IrCmd::MAX_NUM:
    case IrCmd::UNM_NUM:
    case IrCmd::FLOOR_NUM:
    case IrCmd::CEIL_NUM:
    case IrCmd::ROUND_NUM:
    case IrCmd::SQRT_NUM:
    case IrCmd::ABS_NUM:
    case IrCmd::NOT_ANY:
        state.substituteOrRecord(inst, index);
        break;
    case IrCmd::CMP_ANY:
        state.invalidateUserCall();
        break;
    case IrCmd::JUMP:
    case IrCmd::JUMP_EQ_POINTER:
    case IrCmd::JUMP_SLOT_MATCH:
    case IrCmd::TABLE_LEN:
        break;
    case IrCmd::TABLE_SETNUM:
        state.invalidateTableArraySize();
        break;
    case IrCmd::STRING_LEN:
    case IrCmd::NEW_TABLE:
    case IrCmd::DUP_TABLE:
        break;
    case IrCmd::TRY_NUM_TO_INDEX:
        for (uint32_t prevIdx : state.tryNumToIndexCache)
        {
            const IrInst& prev = function.instructions[prevIdx];

            if (prev.a == inst.a)
            {
                substitute(function, inst, IrOp{IrOpKind::Inst, prevIdx});
                return; // Break out from both the loop and the switch
            }
        }

        if (int(state.tryNumToIndexCache.size()) < FInt::LuauCodeGenReuseSlotLimit)
            state.tryNumToIndexCache.push_back(index);
        break;
    case IrCmd::TRY_CALL_FASTGETTM:
        break;
    case IrCmd::INT_TO_NUM:
    case IrCmd::UINT_TO_NUM:
        state.substituteOrRecord(inst, index);
        break;
    case IrCmd::NUM_TO_INT:
        if (IrInst* src = function.asInstOp(inst.a); src && src->cmd == IrCmd::INT_TO_NUM)
            substitute(function, inst, src->a);
        else
            state.substituteOrRecord(inst, index);
        break;
    case IrCmd::NUM_TO_UINT:
        if (IrInst* src = function.asInstOp(inst.a); src && src->cmd == IrCmd::UINT_TO_NUM)
            substitute(function, inst, src->a);
        else
            state.substituteOrRecord(inst, index);
        break;
    case IrCmd::CHECK_ARRAY_SIZE:
    {
        std::optional<int> arrayIndex = function.asIntOp(inst.b.kind == IrOpKind::Constant ? inst.b : state.tryGetValue(inst.b));

        // Negative offsets will jump to fallback, no need to keep the check
        if (arrayIndex && *arrayIndex < 0)
        {
            replace(function, block, index, {IrCmd::JUMP, inst.c});
            break;
        }

        if (RegisterInfo* info = state.tryGetRegisterInfo(inst.a); info && arrayIndex)
        {
            if (info->knownTableArraySize >= 0)
            {
                if (unsigned(*arrayIndex) < unsigned(info->knownTableArraySize))
                {
                    if (FFlag::DebugLuauAbortingChecks)
                        replace(function, inst.c, build.undef());
                    else
                        kill(function, inst);
                }
                else
                {
                    replace(function, block, index, {IrCmd::JUMP, inst.c});
                }

                break;
            }
        }

        for (uint32_t prevIdx : state.checkArraySizeCache)
        {
            const IrInst& prev = function.instructions[prevIdx];

            if (prev.a != inst.a)
                continue;

            bool sameBoundary = prev.b == inst.b;

            // If arguments are different, in case they are both constant, we can check if a larger bound was already tested
            if (!sameBoundary && inst.b.kind == IrOpKind::Constant && prev.b.kind == IrOpKind::Constant &&
                unsigned(function.intOp(inst.b)) < unsigned(function.intOp(prev.b)))
                sameBoundary = true;

            if (sameBoundary)
            {
                if (FFlag::DebugLuauAbortingChecks)
                    replace(function, inst.c, build.undef());
                else
                    kill(function, inst);
                return; // Break out from both the loop and the switch
            }

            // TODO: it should be possible to update previous check with a higher bound if current and previous checks are against a constant
        }

        if (int(state.checkArraySizeCache.size()) < FInt::LuauCodeGenReuseSlotLimit)
            state.checkArraySizeCache.push_back(index);
        break;
    }
    case IrCmd::CHECK_SLOT_MATCH:
        for (uint32_t prevIdx : state.checkSlotMatchCache)
        {
            const IrInst& prev = function.instructions[prevIdx];

            if (prev.a == inst.a && prev.b == inst.b)
            {
                // Only a check for 'nil' value is left
                replace(function, block, index, {IrCmd::CHECK_NODE_VALUE, inst.a, inst.c});
                return; // Break out from both the loop and the switch
            }
        }

        if (int(state.checkSlotMatchCache.size()) < FInt::LuauCodeGenReuseSlotLimit)
            state.checkSlotMatchCache.push_back(index);
        break;

    case IrCmd::ADD_VEC:
    case IrCmd::SUB_VEC:
    case IrCmd::MUL_VEC:
    case IrCmd::DIV_VEC:
<<<<<<< HEAD
        if (FFlag::LuauCodegenVectorTag)
        {
            if (IrInst* a = function.asInstOp(inst.a); a && a->cmd == IrCmd::TAG_VECTOR)
                inst.a = a->a;
            if (IrInst* b = function.asInstOp(inst.b); b && b->cmd == IrCmd::TAG_VECTOR)
                inst.b = b->a;
=======
        if (FFlag::LuauCodegenVectorTag2)
        {
            if (IrInst* a = function.asInstOp(inst.a); a && a->cmd == IrCmd::TAG_VECTOR)
                replace(function, inst.a, a->a);

            if (IrInst* b = function.asInstOp(inst.b); b && b->cmd == IrCmd::TAG_VECTOR)
                replace(function, inst.b, b->a);
>>>>>>> d4a26652
        }
        break;

    case IrCmd::UNM_VEC:
<<<<<<< HEAD
        if (FFlag::LuauCodegenVectorTag)
        {
            if (IrInst* a = function.asInstOp(inst.a); a && a->cmd == IrCmd::TAG_VECTOR)
                inst.a = a->a;
=======
        if (FFlag::LuauCodegenVectorTag2)
        {
            if (IrInst* a = function.asInstOp(inst.a); a && a->cmd == IrCmd::TAG_VECTOR)
                replace(function, inst.a, a->a);
>>>>>>> d4a26652
        }
        break;

    case IrCmd::CHECK_NODE_NO_NEXT:
    case IrCmd::CHECK_NODE_VALUE:
    case IrCmd::BARRIER_TABLE_BACK:
    case IrCmd::RETURN:
    case IrCmd::COVERAGE:
    case IrCmd::SET_SAVEDPC:  // TODO: we may be able to remove some updates to PC
    case IrCmd::CLOSE_UPVALS: // Doesn't change memory that we track
    case IrCmd::CAPTURE:
    case IrCmd::SUBSTITUTE:
    case IrCmd::ADJUST_STACK_TO_REG: // Changes stack top, but not the values
    case IrCmd::ADJUST_STACK_TO_TOP: // Changes stack top, but not the values
    case IrCmd::CHECK_FASTCALL_RES:  // Changes stack top, but not the values
    case IrCmd::BITAND_UINT:
    case IrCmd::BITXOR_UINT:
    case IrCmd::BITOR_UINT:
    case IrCmd::BITNOT_UINT:
    case IrCmd::BITLSHIFT_UINT:
    case IrCmd::BITRSHIFT_UINT:
    case IrCmd::BITARSHIFT_UINT:
    case IrCmd::BITRROTATE_UINT:
    case IrCmd::BITLROTATE_UINT:
    case IrCmd::BITCOUNTLZ_UINT:
    case IrCmd::BITCOUNTRZ_UINT:
    case IrCmd::BYTESWAP_UINT:
    case IrCmd::INVOKE_LIBM:
    case IrCmd::GET_TYPE:
    case IrCmd::GET_TYPEOF:
    case IrCmd::FINDUPVAL:
    case IrCmd::NUM_TO_VEC:
    case IrCmd::TAG_VECTOR:
        break;

    case IrCmd::DO_ARITH:
        state.invalidate(inst.a);
        state.invalidateUserCall();
        break;
    case IrCmd::DO_LEN:
        state.invalidate(inst.a);
        state.invalidateUserCall(); // TODO: if argument is a string, there will be no user call

        state.saveTag(inst.a, LUA_TNUMBER);
        break;
    case IrCmd::GET_TABLE:
        state.invalidate(inst.a);
        state.invalidateUserCall();
        break;
    case IrCmd::SET_TABLE:
        state.invalidateUserCall();
        break;
    case IrCmd::GET_IMPORT:
        state.invalidate(inst.a);
        state.invalidateUserCall();
        break;
    case IrCmd::CONCAT:
        state.invalidateRegisterRange(vmRegOp(inst.a), function.uintOp(inst.b));
        state.invalidateUserCall(); // TODO: if only strings and numbers are concatenated, there will be no user calls
        break;
    case IrCmd::INTERRUPT:
        state.invalidateUserCall();
        break;
    case IrCmd::SETLIST:
        if (RegisterInfo* info = state.tryGetRegisterInfo(inst.b); info && info->knownTableArraySize >= 0)
            replace(function, inst.f, build.constUint(info->knownTableArraySize));

        // TODO: this can be relaxed when x64 emitInstSetList becomes aware of register allocator
        state.invalidateValuePropagation();
        state.invalidateHeapTableData();
        state.invalidateHeapBufferData();
        break;
    case IrCmd::CALL:
        state.invalidateRegistersFrom(vmRegOp(inst.a));
        state.invalidateUserCall();

        // We cannot guarantee right now that all live values can be rematerialized from non-stack memory locations
        // To prevent earlier values from being propagated to after the call, we have to clear the map
        // TODO: remove only the values that don't have a guaranteed restore location
        state.invalidateValuePropagation();
        break;
    case IrCmd::FORGLOOP:
        state.invalidateRegistersFrom(vmRegOp(inst.a) + 2); // Rn and Rn+1 are not modified

        // TODO: this can be relaxed when x64 emitInstForGLoop becomes aware of register allocator
        state.invalidateValuePropagation();
        state.invalidateHeapTableData();
        state.invalidateHeapBufferData();
        break;
    case IrCmd::FORGLOOP_FALLBACK:
        state.invalidateRegistersFrom(vmRegOp(inst.a) + 2); // Rn and Rn+1 are not modified
        state.invalidateUserCall();
        break;
    case IrCmd::FORGPREP_XNEXT_FALLBACK:
        // This fallback only conditionally throws an exception
        break;

        // Full fallback instructions
    case IrCmd::FALLBACK_GETGLOBAL:
        state.invalidate(inst.b);
        state.invalidateUserCall();
        break;
    case IrCmd::FALLBACK_SETGLOBAL:
        state.invalidateUserCall();
        break;
    case IrCmd::FALLBACK_GETTABLEKS:
        state.invalidate(inst.b);
        state.invalidateUserCall();
        break;
    case IrCmd::FALLBACK_SETTABLEKS:
        state.invalidateUserCall();
        break;
    case IrCmd::FALLBACK_NAMECALL:
        state.invalidate(IrOp{inst.b.kind, vmRegOp(inst.b) + 0u});
        state.invalidate(IrOp{inst.b.kind, vmRegOp(inst.b) + 1u});
        state.invalidateUserCall();
        break;
    case IrCmd::FALLBACK_PREPVARARGS:
        break;
    case IrCmd::FALLBACK_GETVARARGS:
        state.invalidateRegisterRange(vmRegOp(inst.b), function.intOp(inst.c));
        break;
    case IrCmd::NEWCLOSURE:
        break;
    case IrCmd::FALLBACK_DUPCLOSURE:
        state.invalidate(inst.b);
        break;
    case IrCmd::FALLBACK_FORGPREP:
        state.invalidate(IrOp{inst.b.kind, vmRegOp(inst.b) + 0u});
        state.invalidate(IrOp{inst.b.kind, vmRegOp(inst.b) + 1u});
        state.invalidate(IrOp{inst.b.kind, vmRegOp(inst.b) + 2u});

        if (DFFlag::LuauCodeGenCoverForgprepEffect)
            state.invalidateUserCall();
        break;
    }
}

static void constPropInBlock(IrBuilder& build, IrBlock& block, ConstPropState& state)
{
    IrFunction& function = build.function;

    for (uint32_t index = block.start; index <= block.finish; index++)
    {
        CODEGEN_ASSERT(index < function.instructions.size());
        IrInst& inst = function.instructions[index];

        applySubstitutions(function, inst);

        foldConstants(build, function, block, index);

        constPropInInst(state, build, function, block, inst, index);
    }
}

static void constPropInBlockChain(IrBuilder& build, std::vector<uint8_t>& visited, IrBlock* block, ConstPropState& state)
{
    IrFunction& function = build.function;

    state.clear();

    const uint32_t startSortkey = block->sortkey;
    uint32_t chainPos = 0;

    while (block)
    {
        uint32_t blockIdx = function.getBlockIndex(*block);
        CODEGEN_ASSERT(!visited[blockIdx]);
        visited[blockIdx] = true;

        constPropInBlock(build, *block, state);

        // Value numbering and load/store propagation is not performed between blocks
        state.invalidateValuePropagation();

        // Same for table and buffer data propagation
        state.invalidateHeapTableData();
        state.invalidateHeapBufferData();

        // Blocks in a chain are guaranteed to follow each other
        // We force that by giving all blocks the same sorting key, but consecutive chain keys
        block->sortkey = startSortkey;
        block->chainkey = chainPos++;

        IrInst& termInst = function.instructions[block->finish];

        IrBlock* nextBlock = nullptr;

        // Unconditional jump into a block with a single user (current block) allows us to continue optimization
        // with the information we have gathered so far (unless we have already visited that block earlier)
        if (termInst.cmd == IrCmd::JUMP && termInst.a.kind == IrOpKind::Block)
        {
            IrBlock& target = function.blockOp(termInst.a);
            uint32_t targetIdx = function.getBlockIndex(target);

            if (target.useCount == 1 && !visited[targetIdx] && target.kind != IrBlockKind::Fallback)
            {
                if (getLiveOutValueCount(function, target) != 0)
                    break;

                // Make sure block ordering guarantee is checked at lowering time
                block->expectedNextBlock = function.getBlockIndex(target);

                nextBlock = &target;
            }
        }

        block = nextBlock;
    }
}

// Note that blocks in the collected path are marked as visited
static std::vector<uint32_t> collectDirectBlockJumpPath(IrFunction& function, std::vector<uint8_t>& visited, IrBlock* block)
{
    // Path shouldn't be built starting with a block that has 'live out' values.
    // One theoretical way to get it is if we had 'block' jumping unconditionally into a successor that uses values from 'block'
    // * if the successor has only one use, the starting conditions of 'tryCreateLinearBlock' would prevent this
    // * if the successor has multiple uses, it can't have such 'live in' values without phi nodes that we don't have yet
    // Another possibility is to have two paths from 'block' into the target through two intermediate blocks
    // Usually that would mean that we would have a conditional jump at the end of 'block'
    // But using check guards and fallback blocks it becomes a possible setup
    // We avoid this by making sure fallbacks rejoin the other immediate successor of 'block'
    CODEGEN_ASSERT(getLiveOutValueCount(function, *block) == 0);

    std::vector<uint32_t> path;

    while (block)
    {
        IrInst& termInst = function.instructions[block->finish];
        IrBlock* nextBlock = nullptr;

        // A chain is made from internal blocks that were not a part of bytecode CFG
        if (termInst.cmd == IrCmd::JUMP && termInst.a.kind == IrOpKind::Block)
        {
            IrBlock& target = function.blockOp(termInst.a);
            uint32_t targetIdx = function.getBlockIndex(target);

            if (!visited[targetIdx] && target.kind == IrBlockKind::Internal)
            {
                // Additional restriction is that to join a block, it cannot produce values that are used in other blocks
                // And it also can't use values produced in other blocks
                auto [liveIns, liveOuts] = getLiveInOutValueCount(function, target);

                if (liveIns == 0 && liveOuts == 0)
                {
                    visited[targetIdx] = true;
                    path.push_back(targetIdx);

                    nextBlock = &target;
                }
            }
        }

        block = nextBlock;
    }

    return path;
}

static void tryCreateLinearBlock(IrBuilder& build, std::vector<uint8_t>& visited, IrBlock& startingBlock, ConstPropState& state)
{
    IrFunction& function = build.function;

    uint32_t blockIdx = function.getBlockIndex(startingBlock);
    CODEGEN_ASSERT(!visited[blockIdx]);
    visited[blockIdx] = true;

    IrInst& termInst = function.instructions[startingBlock.finish];

    // Block has to end with an unconditional jump
    if (termInst.cmd != IrCmd::JUMP)
        return;

    // And it can't be jump to a VM exit or undef
    if (termInst.a.kind != IrOpKind::Block)
        return;

    // And it has to jump to a block with more than one user
    // If there's only one use, it should already be optimized by constPropInBlockChain
    if (function.blockOp(termInst.a).useCount == 1)
        return;

    uint32_t targetBlockIdx = termInst.a.index;

    // Check if this path is worth it (and it will also mark path blocks as visited)
    std::vector<uint32_t> path = collectDirectBlockJumpPath(function, visited, &startingBlock);

    // If path is too small, we are not going to linearize it
    if (int(path.size()) < FInt::LuauCodeGenMinLinearBlockPath)
        return;

    // Initialize state with the knowledge of our current block
    state.clear();

    constPropInBlock(build, startingBlock, state);

    // Verify that target hasn't changed
    CODEGEN_ASSERT(function.instructions[startingBlock.finish].a.index == targetBlockIdx);

    // Note: using startingBlock after this line is unsafe as the reference may be reallocated by build.block() below
    const uint32_t startingSortKey = startingBlock.sortkey;
    const uint32_t startingChainKey = startingBlock.chainkey;

    // Create new linearized block into which we are going to redirect starting block jump
    IrOp newBlock = build.block(IrBlockKind::Linearized);
    visited.push_back(false);

    build.beginBlock(newBlock);

    // By default, blocks are ordered according to start instruction; we alter sort order to make sure linearized block is placed right after the
    // starting block
    function.blocks[newBlock.index].sortkey = startingSortKey;
    function.blocks[newBlock.index].chainkey = startingChainKey + 1;

    // Make sure block ordering guarantee is checked at lowering time
    function.blocks[blockIdx].expectedNextBlock = newBlock.index;

    replace(function, termInst.a, newBlock);

    // Clone the collected path into our fresh block
    for (uint32_t pathBlockIdx : path)
        build.clone(function.blocks[pathBlockIdx], /* removeCurrentTerminator */ true);

    // If all live in/out data is defined aside from the new block, generate it
    // Note that liveness information is not strictly correct after optimization passes and may need to be recomputed before next passes
    // The information generated here is consistent with current state that could be outdated, but still useful in IR inspection
    if (function.cfg.in.size() == newBlock.index)
    {
        CODEGEN_ASSERT(function.cfg.in.size() == function.cfg.out.size());
        CODEGEN_ASSERT(function.cfg.in.size() == function.cfg.def.size());

        // Live in is the same as the input of the original first block
        function.cfg.in.push_back(function.cfg.in[path.front()]);

        // Live out is the same as the result of the original last block
        function.cfg.out.push_back(function.cfg.out[path.back()]);

        // Defs are tricky, registers are joined together, but variadic sequences can be consumed inside the block
        function.cfg.def.push_back({});
        RegisterSet& def = function.cfg.def.back();

        for (uint32_t pathBlockIdx : path)
        {
            const RegisterSet& pathDef = function.cfg.def[pathBlockIdx];

            def.regs |= pathDef.regs;

            // Taking only the last defined variadic sequence if it's not consumed before before the end
            if (pathDef.varargSeq && function.cfg.out.back().varargSeq)
            {
                def.varargSeq = true;
                def.varargStart = pathDef.varargStart;
            }
        }

        // Update predecessors
        function.cfg.predecessorsOffsets.push_back(uint32_t(function.cfg.predecessors.size()));
        function.cfg.predecessors.push_back(blockIdx);

        // Updating successors will require visiting the instructions again and we don't have a current use for linearized block successor list
    }

    // Optimize our linear block
    IrBlock& linearBlock = function.blockOp(newBlock);
    constPropInBlock(build, linearBlock, state);
}

void constPropInBlockChains(IrBuilder& build, bool useValueNumbering)
{
    IrFunction& function = build.function;

    ConstPropState state{function};
    state.useValueNumbering = useValueNumbering;

    std::vector<uint8_t> visited(function.blocks.size(), false);

    for (IrBlock& block : function.blocks)
    {
        if (block.kind == IrBlockKind::Fallback || block.kind == IrBlockKind::Dead)
            continue;

        if (visited[function.getBlockIndex(block)])
            continue;

        constPropInBlockChain(build, visited, &block, state);
    }
}

void createLinearBlocks(IrBuilder& build, bool useValueNumbering)
{
    // Go through internal block chains and outline them into a single new block.
    // Outlining will be able to linearize the execution, even if there was a jump to a block with multiple users,
    // new 'block' will only be reachable from a single one and all gathered information can be preserved.
    IrFunction& function = build.function;

    ConstPropState state{function};
    state.useValueNumbering = useValueNumbering;

    std::vector<uint8_t> visited(function.blocks.size(), false);

    // This loop can create new 'linear' blocks, so index-based loop has to be used (and it intentionally won't reach those new blocks)
    size_t originalBlockCount = function.blocks.size();
    for (size_t i = 0; i < originalBlockCount; i++)
    {
        IrBlock& block = function.blocks[i];

        if (block.kind == IrBlockKind::Fallback || block.kind == IrBlockKind::Dead)
            continue;

        if (visited[function.getBlockIndex(block)])
            continue;

        tryCreateLinearBlock(build, visited, block, state);
    }
}

} // namespace CodeGen
} // namespace Luau<|MERGE_RESOLUTION|>--- conflicted
+++ resolved
@@ -17,14 +17,8 @@
 LUAU_FASTINTVARIABLE(LuauCodeGenMinLinearBlockPath, 3)
 LUAU_FASTINTVARIABLE(LuauCodeGenReuseSlotLimit, 64)
 LUAU_FASTFLAGVARIABLE(DebugLuauAbortingChecks, false)
-<<<<<<< HEAD
-LUAU_FASTFLAG(LuauCodegenVector)
-LUAU_FASTFLAG(LuauCodegenVectorTag)
-LUAU_DYNAMIC_FASTFLAGVARIABLE(LuauCodeGenCheckGcEffectFix, false)
-=======
 LUAU_FASTFLAG(LuauCodegenVectorTag2)
 LUAU_DYNAMIC_FASTFLAGVARIABLE(LuauCodeGenCoverForgprepEffect, false)
->>>>>>> d4a26652
 
 namespace Luau
 {
@@ -721,11 +715,7 @@
             {
                 if (IrInst* arg = function.asInstOp(inst.b))
                 {
-<<<<<<< HEAD
-                    if (FFlag::LuauCodegenVectorTag)
-=======
                     if (FFlag::LuauCodegenVectorTag2)
->>>>>>> d4a26652
                     {
                         if (arg->cmd == IrCmd::TAG_VECTOR)
                             tag = LUA_TVECTOR;
@@ -1270,14 +1260,6 @@
     case IrCmd::SUB_VEC:
     case IrCmd::MUL_VEC:
     case IrCmd::DIV_VEC:
-<<<<<<< HEAD
-        if (FFlag::LuauCodegenVectorTag)
-        {
-            if (IrInst* a = function.asInstOp(inst.a); a && a->cmd == IrCmd::TAG_VECTOR)
-                inst.a = a->a;
-            if (IrInst* b = function.asInstOp(inst.b); b && b->cmd == IrCmd::TAG_VECTOR)
-                inst.b = b->a;
-=======
         if (FFlag::LuauCodegenVectorTag2)
         {
             if (IrInst* a = function.asInstOp(inst.a); a && a->cmd == IrCmd::TAG_VECTOR)
@@ -1285,22 +1267,14 @@
 
             if (IrInst* b = function.asInstOp(inst.b); b && b->cmd == IrCmd::TAG_VECTOR)
                 replace(function, inst.b, b->a);
->>>>>>> d4a26652
         }
         break;
 
     case IrCmd::UNM_VEC:
-<<<<<<< HEAD
-        if (FFlag::LuauCodegenVectorTag)
-        {
-            if (IrInst* a = function.asInstOp(inst.a); a && a->cmd == IrCmd::TAG_VECTOR)
-                inst.a = a->a;
-=======
         if (FFlag::LuauCodegenVectorTag2)
         {
             if (IrInst* a = function.asInstOp(inst.a); a && a->cmd == IrCmd::TAG_VECTOR)
                 replace(function, inst.a, a->a);
->>>>>>> d4a26652
         }
         break;
 
