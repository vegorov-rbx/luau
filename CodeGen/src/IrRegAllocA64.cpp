--- conflicted
+++ resolved
@@ -9,11 +9,8 @@
 
 #include <string.h>
 
-<<<<<<< HEAD
-=======
 LUAU_FASTFLAGVARIABLE(DebugLuauCodegenChaosA64, false)
 
->>>>>>> 1c2ce0d7
 namespace Luau
 {
 namespace CodeGen
