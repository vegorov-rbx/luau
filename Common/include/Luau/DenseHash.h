// This file is part of the Luau programming language and is licensed under MIT License; see LICENSE.txt for details
#pragma once

#include "Luau/Common.h"

<<<<<<< HEAD
#include <cstddef>
=======
#include <stddef.h>
>>>>>>> 0d5c8424
#include <functional>
#include <utility>
#include <type_traits>
#include <stdint.h>

namespace Luau
{

struct DenseHashPointer
{
    size_t operator()(const void* key) const
    {
        return (uintptr_t(key) >> 4) ^ (uintptr_t(key) >> 9);
    }
};

// Internal implementation of DenseHashSet and DenseHashMap
namespace detail
{

template<typename T>
using DenseHashDefault = std::conditional_t<std::is_pointer_v<T>, DenseHashPointer, std::hash<T>>;

template<typename Key, typename Item, typename MutableItem, typename ItemInterface, typename Hash, typename Eq>
class DenseHashTable
{
public:
    class const_iterator;
    class iterator;

    explicit DenseHashTable(const Key& empty_key, size_t buckets = 0)
        : data(nullptr)
        , capacity(0)
        , count(0)
        , empty_key(empty_key)
    {
        // validate that equality operator is at least somewhat functional
        LUAU_ASSERT(eq(empty_key, empty_key));
        // buckets has to be power-of-two or zero
        LUAU_ASSERT((buckets & (buckets - 1)) == 0);

        if (buckets)
        {
            data = static_cast<Item*>(::operator new(sizeof(Item) * buckets));
            capacity = buckets;

            ItemInterface::fill(data, buckets, empty_key);
        }
    }

    ~DenseHashTable()
    {
        if (data)
            destroy();
    }

    DenseHashTable(const DenseHashTable& other)
        : data(nullptr)
        , capacity(0)
        , count(other.count)
        , empty_key(other.empty_key)
    {
        if (other.capacity)
        {
            data = static_cast<Item*>(::operator new(sizeof(Item) * other.capacity));

            for (size_t i = 0; i < other.capacity; ++i)
            {
                new (&data[i]) Item(other.data[i]);
                capacity = i + 1; // if Item copy throws, capacity will note the number of initialized objects for destroy() to clean up
            }
        }
    }

    DenseHashTable(DenseHashTable&& other)
        : data(other.data)
        , capacity(other.capacity)
        , count(other.count)
        , empty_key(other.empty_key)
    {
        other.data = nullptr;
        other.capacity = 0;
        other.count = 0;
    }

    DenseHashTable& operator=(DenseHashTable&& other)
    {
        if (this != &other)
        {
            if (data)
                destroy();

            data = other.data;
            capacity = other.capacity;
            count = other.count;
            empty_key = other.empty_key;

            other.data = nullptr;
            other.capacity = 0;
            other.count = 0;
        }

        return *this;
    }

    DenseHashTable& operator=(const DenseHashTable& other)
    {
        if (this != &other)
        {
            DenseHashTable copy(other);
            *this = std::move(copy);
        }

        return *this;
    }

    void clear()
    {
        if (count == 0)
            return;

        if (capacity > 32)
        {
            destroy();
        }
        else
        {
            ItemInterface::destroy(data, capacity);
            ItemInterface::fill(data, capacity, empty_key);
        }

        count = 0;
    }

    void destroy()
    {
        ItemInterface::destroy(data, capacity);

        ::operator delete(data);
        data = nullptr;

        capacity = 0;
    }

    Item* insert_unsafe(const Key& key)
    {
        // It is invalid to insert empty_key into the table since it acts as a "entry does not exist" marker
        LUAU_ASSERT(!eq(key, empty_key));

        size_t hashmod = capacity - 1;
        size_t bucket = hasher(key) & hashmod;

        for (size_t probe = 0; probe <= hashmod; ++probe)
        {
            Item& probe_item = data[bucket];

            // Element does not exist, insert here
            if (eq(ItemInterface::getKey(probe_item), empty_key))
            {
                ItemInterface::setKey(probe_item, key);
                count++;
                return &probe_item;
            }

            // Element already exists
            if (eq(ItemInterface::getKey(probe_item), key))
            {
                return &probe_item;
            }

            // Hash collision, quadratic probing
            bucket = (bucket + probe + 1) & hashmod;
        }

        // Hash table is full - this should not happen
        LUAU_ASSERT(false);
        return NULL;
    }

    const Item* find(const Key& key) const
    {
        if (count == 0)
            return 0;
        if (eq(key, empty_key))
            return 0;

        size_t hashmod = capacity - 1;
        size_t bucket = hasher(key) & hashmod;

        for (size_t probe = 0; probe <= hashmod; ++probe)
        {
            const Item& probe_item = data[bucket];

            // Element exists
            if (eq(ItemInterface::getKey(probe_item), key))
                return &probe_item;

            // Element does not exist
            if (eq(ItemInterface::getKey(probe_item), empty_key))
                return NULL;

            // Hash collision, quadratic probing
            bucket = (bucket + probe + 1) & hashmod;
        }

        // Hash table is full - this should not happen
        LUAU_ASSERT(false);
        return NULL;
    }

    void rehash()
    {
        size_t newsize = capacity == 0 ? 16 : capacity * 2;

        DenseHashTable newtable(empty_key, newsize);

        for (size_t i = 0; i < capacity; ++i)
        {
            const Key& key = ItemInterface::getKey(data[i]);

            if (!eq(key, empty_key))
            {
                Item* item = newtable.insert_unsafe(key);
                *item = std::move(data[i]);
            }
        }

        LUAU_ASSERT(count == newtable.count);

        std::swap(data, newtable.data);
        std::swap(capacity, newtable.capacity);
    }

    void rehash_if_full(const Key& key)
    {
        if (count >= capacity * 3 / 4 && !find(key))
        {
            rehash();
        }
    }

    const_iterator begin() const
    {
        size_t start = 0;

        while (start < capacity && eq(ItemInterface::getKey(data[start]), empty_key))
            start++;

        return const_iterator(this, start);
    }

    const_iterator end() const
    {
        return const_iterator(this, capacity);
    }

    iterator begin()
    {
        size_t start = 0;

        while (start < capacity && eq(ItemInterface::getKey(data[start]), empty_key))
            start++;

        return iterator(this, start);
    }

    iterator end()
    {
        return iterator(this, capacity);
    }

    size_t size() const
    {
        return count;
    }

    class const_iterator
    {
    public:
        using value_type = Item;
        using reference = Item&;
        using pointer = Item*;
        using difference_type = ptrdiff_t;
        using iterator_category = std::forward_iterator_tag;

        const_iterator()
            : set(0)
            , index(0)
        {
        }

        const_iterator(const DenseHashTable<Key, Item, MutableItem, ItemInterface, Hash, Eq>* set, size_t index)
            : set(set)
            , index(index)
        {
        }

        const Item& operator*() const
        {
            return set->data[index];
        }

        const Item* operator->() const
        {
            return &set->data[index];
        }

        bool operator==(const const_iterator& other) const
        {
            return set == other.set && index == other.index;
        }

        bool operator!=(const const_iterator& other) const
        {
            return set != other.set || index != other.index;
        }

        const_iterator& operator++()
        {
            size_t size = set->capacity;

            do
            {
                index++;
            } while (index < size && set->eq(ItemInterface::getKey(set->data[index]), set->empty_key));

            return *this;
        }

        const_iterator operator++(int)
        {
            const_iterator res = *this;
            ++*this;
            return res;
        }

    private:
        const DenseHashTable<Key, Item, MutableItem, ItemInterface, Hash, Eq>* set;
        size_t index;
    };

    class iterator
    {
    public:
        using value_type = MutableItem;
        using reference = MutableItem&;
        using pointer = MutableItem*;
        using difference_type = ptrdiff_t;
        using iterator_category = std::forward_iterator_tag;

        iterator()
            : set(0)
            , index(0)
        {
        }

        iterator(DenseHashTable<Key, Item, MutableItem, ItemInterface, Hash, Eq>* set, size_t index)
            : set(set)
            , index(index)
        {
        }

        MutableItem& operator*() const
        {
            return *reinterpret_cast<MutableItem*>(&set->data[index]);
        }

        MutableItem* operator->() const
        {
            return reinterpret_cast<MutableItem*>(&set->data[index]);
        }

        bool operator==(const iterator& other) const
        {
            return set == other.set && index == other.index;
        }

        bool operator!=(const iterator& other) const
        {
            return set != other.set || index != other.index;
        }

        iterator& operator++()
        {
            size_t size = set->capacity;

            do
            {
                index++;
            } while (index < size && set->eq(ItemInterface::getKey(set->data[index]), set->empty_key));

            return *this;
        }

        iterator operator++(int)
        {
            iterator res = *this;
            ++*this;
            return res;
        }

    private:
        DenseHashTable<Key, Item, MutableItem, ItemInterface, Hash, Eq>* set;
        size_t index;
    };

private:
    Item* data;
    size_t capacity;
    size_t count;
    Key empty_key;
    Hash hasher;
    Eq eq;
};

template<typename Key>
struct ItemInterfaceSet
{
    static const Key& getKey(const Key& item)
    {
        return item;
    }

    static void setKey(Key& item, const Key& key)
    {
        item = key;
    }

    static void fill(Key* data, size_t count, const Key& key)
    {
        for (size_t i = 0; i < count; ++i)
            new (&data[i]) Key(key);
    }

    static void destroy(Key* data, size_t count)
    {
        for (size_t i = 0; i < count; ++i)
            data[i].~Key();
    }
};

template<typename Key, typename Value>
struct ItemInterfaceMap
{
    static const Key& getKey(const std::pair<Key, Value>& item)
    {
        return item.first;
    }

    static void setKey(std::pair<Key, Value>& item, const Key& key)
    {
        item.first = key;
    }

    static void fill(std::pair<Key, Value>* data, size_t count, const Key& key)
    {
        for (size_t i = 0; i < count; ++i)
        {
            new (&data[i].first) Key(key);
            new (&data[i].second) Value();
        }
    }

    static void destroy(std::pair<Key, Value>* data, size_t count)
    {
        for (size_t i = 0; i < count; ++i)
        {
            data[i].first.~Key();
            data[i].second.~Value();
        }
    }
};

} // namespace detail

// This is a faster alternative of unordered_set, but it does not implement the same interface (i.e. it does not support erasing)
template<typename Key, typename Hash = detail::DenseHashDefault<Key>, typename Eq = std::equal_to<Key>>
class DenseHashSet
{
    typedef detail::DenseHashTable<Key, Key, Key, detail::ItemInterfaceSet<Key>, Hash, Eq> Impl;
    Impl impl;

public:
    typedef typename Impl::const_iterator const_iterator;
    typedef typename Impl::iterator iterator;

    explicit DenseHashSet(const Key& empty_key, size_t buckets = 0)
        : impl(empty_key, buckets)
    {
    }

    void clear()
    {
        impl.clear();
    }

    const Key& insert(const Key& key)
    {
        impl.rehash_if_full(key);
        return *impl.insert_unsafe(key);
    }

    const Key* find(const Key& key) const
    {
        return impl.find(key);
    }

    bool contains(const Key& key) const
    {
        return impl.find(key) != 0;
    }

    size_t size() const
    {
        return impl.size();
    }

    bool empty() const
    {
        return impl.size() == 0;
    }

    const_iterator begin() const
    {
        return impl.begin();
    }

    const_iterator end() const
    {
        return impl.end();
    }

    iterator begin()
    {
        return impl.begin();
    }

    iterator end()
    {
        return impl.end();
    }

    bool operator==(const DenseHashSet<Key, Hash, Eq>& other) const
    {
        if (size() != other.size())
            return false;

        for (const Key& k : *this)
        {
            if (!other.contains(k))
                return false;
        }

        return true;
    }

    bool operator!=(const DenseHashSet<Key, Hash, Eq>& other) const
    {
        return !(*this == other);
    }
};

// This is a faster alternative of unordered_map, but it does not implement the same interface (i.e. it does not support erasing and has
// contains() instead of find())
template<typename Key, typename Value, typename Hash = detail::DenseHashDefault<Key>, typename Eq = std::equal_to<Key>>
class DenseHashMap
{
    typedef detail::DenseHashTable<Key, std::pair<Key, Value>, std::pair<const Key, Value>, detail::ItemInterfaceMap<Key, Value>, Hash, Eq> Impl;
    Impl impl;

public:
    typedef typename Impl::const_iterator const_iterator;
    typedef typename Impl::iterator iterator;

    explicit DenseHashMap(const Key& empty_key, size_t buckets = 0)
        : impl(empty_key, buckets)
    {
    }

    void clear()
    {
        impl.clear();
    }

    // Note: this reference is invalidated by any insert operation (i.e. operator[])
    Value& operator[](const Key& key)
    {
        impl.rehash_if_full(key);
        return impl.insert_unsafe(key)->second;
    }

    // Note: this pointer is invalidated by any insert operation (i.e. operator[])
    const Value* find(const Key& key) const
    {
        const std::pair<Key, Value>* result = impl.find(key);

        return result ? &result->second : NULL;
    }

    // Note: this pointer is invalidated by any insert operation (i.e. operator[])
    Value* find(const Key& key)
    {
        const std::pair<Key, Value>* result = impl.find(key);

        return result ? const_cast<Value*>(&result->second) : NULL;
    }

    bool contains(const Key& key) const
    {
        return impl.find(key) != 0;
    }

    std::pair<Value&, bool> try_insert(const Key& key, const Value& value)
    {
        impl.rehash_if_full(key);

        size_t before = impl.size();
        std::pair<Key, Value>* slot = impl.insert_unsafe(key);

        // Value is fresh if container count has increased
        bool fresh = impl.size() > before;

        if (fresh)
            slot->second = value;

        return std::make_pair(std::ref(slot->second), fresh);
    }

    size_t size() const
    {
        return impl.size();
    }

    bool empty() const
    {
        return impl.size() == 0;
    }

    const_iterator begin() const
    {
        return impl.begin();
    }

    const_iterator end() const
    {
        return impl.end();
    }

    iterator begin()
    {
        return impl.begin();
    }

    iterator end()
    {
        return impl.end();
    }
};

} // namespace Luau<|MERGE_RESOLUTION|>--- conflicted
+++ resolved
@@ -3,11 +3,7 @@
 
 #include "Luau/Common.h"
 
-<<<<<<< HEAD
-#include <cstddef>
-=======
 #include <stddef.h>
->>>>>>> 0d5c8424
 #include <functional>
 #include <utility>
 #include <type_traits>
