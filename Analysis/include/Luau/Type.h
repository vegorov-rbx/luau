// This file is part of the Luau programming language and is licensed under MIT License; see LICENSE.txt for details
#pragma once

#include "Luau/TypeFwd.h"

#include "Luau/Ast.h"
#include "Luau/Common.h"
#include "Luau/Refinement.h"
#include "Luau/DenseHash.h"
#include "Luau/NotNull.h"
#include "Luau/Predicate.h"
#include "Luau/Unifiable.h"
#include "Luau/Variant.h"
#include "Luau/TypeFwd.h"

#include <atomic>
#include <deque>
#include <map>
#include <memory>
#include <optional>
#include <set>
#include <string>
#include <unordered_map>
#include <vector>

LUAU_FASTINT(LuauTableTypeMaximumStringifierLength)
LUAU_FASTINT(LuauTypeMaximumStringifierLength)

namespace Luau
{

struct TypeArena;
struct Scope;
using ScopePtr = std::shared_ptr<Scope>;

struct TypeFamily;

/**
 * There are three kinds of type variables:
 * - `Free` variables are metavariables, which stand for unconstrained types.
 * - `Bound` variables are metavariables that have an equality constraint.
 * - `Generic` variables are type variables that are bound by generic functions.
 *
 * For example, consider the program:
 * ```
 * function(x, y) x.f = y end
 * ```
 * To typecheck this, we first introduce free metavariables for the types of `x` and `y`:
 * ```
 * function(x: X, y: Y) x.f = y end
 * ```
 * Type inference for the function body then produces the constraint:
 * ```
 * X = { f: Y }
 * ```
 * so `X` is now a bound metavariable. We can then quantify the metavariables,
 * which replaces any bound metavariables by their binding, and free metavariables
 * by bound generic variables:
 * ```
 * function<a>(x: { f: a }, y: a) x.f = y end
 * ```
 */

using Name = std::string;

// A free type is one whose exact shape has yet to be fully determined.
struct FreeType
{
    explicit FreeType(TypeLevel level);
    explicit FreeType(Scope* scope);
    FreeType(Scope* scope, TypeLevel level);

    FreeType(Scope* scope, TypeId lowerBound, TypeId upperBound);

    int index;
    TypeLevel level;
    Scope* scope = nullptr;

    // True if this free type variable is part of a mutually
    // recursive type alias whose definitions haven't been
    // resolved yet.
    bool forwardedTypeAlias = false;

    // Only used under local type inference
    TypeId lowerBound = nullptr;
    TypeId upperBound = nullptr;
};

struct GenericType
{
    // By default, generics are global, with a synthetic name
    GenericType();

    explicit GenericType(TypeLevel level);
    explicit GenericType(const Name& name);
    explicit GenericType(Scope* scope);

    GenericType(TypeLevel level, const Name& name);
    GenericType(Scope* scope, const Name& name);

    int index;
    TypeLevel level;
    Scope* scope = nullptr;
    Name name;
    bool explicitName = false;
};

// When an equality constraint is found, it is then "bound" to that type,
// indicating that the two types are actually the same type.
using BoundType = Unifiable::Bound<TypeId>;

using Tags = std::vector<std::string>;

using ModuleName = std::string;

/** A Type that cannot be computed.
 *
 * BlockedTypes essentially serve as a way to encode partial ordering on the
 * constraint graph. Until a BlockedType is unblocked by its owning
 * constraint, nothing at all can be said about it. Constraints that need to
 * process a BlockedType cannot be dispatched.
 *
 * Whenever a BlockedType is added to the graph, we also record a constraint
 * that will eventually unblock it.
 */
struct BlockedType
{
    BlockedType();
    int index;
};

struct PrimitiveType
{
    enum Type
    {
        NilType, // ObjC #defines Nil :(
        Boolean,
        Number,
        String,
        Thread,
        Function,
        Table,
        Buffer,
    };

    Type type;
    std::optional<TypeId> metatable; // string has a metatable

    explicit PrimitiveType(Type type)
        : type(type)
    {
    }

    explicit PrimitiveType(Type type, TypeId metatable)
        : type(type)
        , metatable(metatable)
    {
    }
};

// Singleton types https://github.com/Roblox/luau/blob/master/rfcs/syntax-singleton-types.md
// Types for true and false
struct BooleanSingleton
{
    bool value;

    bool operator==(const BooleanSingleton& rhs) const
    {
        return value == rhs.value;
    }

    bool operator!=(const BooleanSingleton& rhs) const
    {
        return !(*this == rhs);
    }
};

// Types for "foo", "bar" etc.
struct StringSingleton
{
    std::string value;

    bool operator==(const StringSingleton& rhs) const
    {
        return value == rhs.value;
    }

    bool operator!=(const StringSingleton& rhs) const
    {
        return !(*this == rhs);
    }
};

// No type for float singletons, partly because === isn't any equalivalence on floats
// (NaN != NaN).

using SingletonVariant = Luau::Variant<BooleanSingleton, StringSingleton>;

struct SingletonType
{
    explicit SingletonType(const SingletonVariant& variant)
        : variant(variant)
    {
    }

    explicit SingletonType(SingletonVariant&& variant)
        : variant(std::move(variant))
    {
    }

    // Default operator== is C++20.
    bool operator==(const SingletonType& rhs) const
    {
        return variant == rhs.variant;
    }

    bool operator!=(const SingletonType& rhs) const
    {
        return !(*this == rhs);
    }

    SingletonVariant variant;
};

template<typename T>
const T* get(const SingletonType* stv)
{
    if (stv)
        return get_if<T>(&stv->variant);
    else
        return nullptr;
}

struct FunctionArgument
{
    Name name;
    Location location;
};

struct FunctionDefinition
{
    std::optional<ModuleName> definitionModuleName;
    Location definitionLocation;
    std::optional<Location> varargLocation;
    Location originalNameLocation;
};

// TODO: Come up with a better name.
// TODO: Do we actually need this? We'll find out later if we can delete this.
// Does not exactly belong in Type.h, but this is the only way to appease the compiler.
template<typename T>
struct WithPredicate
{
    T type;
    PredicateVec predicates;

    WithPredicate() = default;
    explicit WithPredicate(T type)
        : type(type)
    {
    }

    WithPredicate(T type, PredicateVec predicates)
        : type(type)
        , predicates(std::move(predicates))
    {
    }
};

using MagicFunction = std::function<std::optional<WithPredicate<TypePackId>>(
    struct TypeChecker&, const std::shared_ptr<struct Scope>&, const class AstExprCall&, WithPredicate<TypePackId>)>;

struct MagicFunctionCallContext
{
    NotNull<struct ConstraintSolver> solver;
    const class AstExprCall* callSite;
    TypePackId arguments;
    TypePackId result;
};

using DcrMagicFunction = std::function<bool(MagicFunctionCallContext)>;

struct MagicRefinementContext
{
    NotNull<Scope> scope;
    const class AstExprCall* callSite;
    std::vector<std::optional<TypeId>> discriminantTypes;
};

using DcrMagicRefinement = void (*)(const MagicRefinementContext&);

struct FunctionType
{
    // Global monomorphic function
    FunctionType(TypePackId argTypes, TypePackId retTypes, std::optional<FunctionDefinition> defn = {}, bool hasSelf = false);

    // Global polymorphic function
    FunctionType(std::vector<TypeId> generics, std::vector<TypePackId> genericPacks, TypePackId argTypes, TypePackId retTypes,
        std::optional<FunctionDefinition> defn = {}, bool hasSelf = false);

    // Local monomorphic function
    FunctionType(TypeLevel level, TypePackId argTypes, TypePackId retTypes, std::optional<FunctionDefinition> defn = {}, bool hasSelf = false);
    FunctionType(
        TypeLevel level, Scope* scope, TypePackId argTypes, TypePackId retTypes, std::optional<FunctionDefinition> defn = {}, bool hasSelf = false);

    // Local polymorphic function
    FunctionType(TypeLevel level, std::vector<TypeId> generics, std::vector<TypePackId> genericPacks, TypePackId argTypes, TypePackId retTypes,
        std::optional<FunctionDefinition> defn = {}, bool hasSelf = false);
    FunctionType(TypeLevel level, Scope* scope, std::vector<TypeId> generics, std::vector<TypePackId> genericPacks, TypePackId argTypes,
        TypePackId retTypes, std::optional<FunctionDefinition> defn = {}, bool hasSelf = false);

    std::optional<FunctionDefinition> definition;
    /// These should all be generic
    std::vector<TypeId> generics;
    std::vector<TypePackId> genericPacks;
    std::vector<std::optional<FunctionArgument>> argNames;
    Tags tags;
    TypeLevel level;
    Scope* scope = nullptr;
    TypePackId argTypes;
    TypePackId retTypes;
    MagicFunction magicFunction = nullptr;
    DcrMagicFunction dcrMagicFunction = nullptr;
    DcrMagicRefinement dcrMagicRefinement = nullptr;
    bool hasSelf;
    // `hasNoFreeOrGenericTypes` should be true if and only if the type does not have any free or generic types present inside it.
    // this flag is used as an optimization to exit early from procedures that manipulate free or generic types.
    bool hasNoFreeOrGenericTypes = false;
    bool isCheckedFunction = false;
};

enum class TableState
{
    // Sealed tables have an exact, known shape
    Sealed,

    // An unsealed table can have extra properties added to it
    Unsealed,

    // Tables which are not yet fully understood.  We are still in the process of learning its shape.
    Free,

    // A table which is a generic parameter to a function.  We know that certain properties are required,
    // but we don't care about the full shape.
    Generic,
};

struct TableIndexer
{
    TableIndexer(TypeId indexType, TypeId indexResultType)
        : indexType(indexType)
        , indexResultType(indexResultType)
    {
    }

    TypeId indexType;
    TypeId indexResultType;
};

struct Property
{
    static Property readonly(TypeId ty);
    static Property writeonly(TypeId ty);
    static Property rw(TypeId ty);                 // Shared read-write type.
    static Property rw(TypeId read, TypeId write); // Separate read-write type.

    // Invariant: at least one of the two optionals are not nullopt!
    // If the read type is not nullopt, but the write type is, then the property is readonly.
    // If the read type is nullopt, but the write type is not, then the property is writeonly.
    // If the read and write types are not nullopt, then the property is read and write.
    // Otherwise, an assertion where read and write types are both nullopt will be tripped.
    static Property create(std::optional<TypeId> read, std::optional<TypeId> write);

    bool deprecated = false;
    std::string deprecatedSuggestion;

    // If this property was inferred from an expression, this field will be
    // populated with the source location of the corresponding table property.
    std::optional<Location> location = std::nullopt;
<<<<<<< HEAD
    std::optional<Location> typeLocation = std::nullopt;
=======

    // If this property was built from an explicit type annotation, this field
    // will be populated with the source location of that table property.
    std::optional<Location> typeLocation = std::nullopt;

>>>>>>> 4b68791b
    Tags tags;
    std::optional<std::string> documentationSymbol;

    // DEPRECATED
    // TODO: Kill all constructors in favor of `Property::rw(TypeId read, TypeId write)` and friends.
    Property();
    Property(TypeId readTy, bool deprecated = false, const std::string& deprecatedSuggestion = "", std::optional<Location> location = std::nullopt,
        const Tags& tags = {}, const std::optional<std::string>& documentationSymbol = std::nullopt, std::optional<Location> typeLocation = std::nullopt);

    // DEPRECATED: Should only be called in non-RWP! We assert that the `readTy` is not nullopt.
    // TODO: Kill once we don't have non-RWP.
    TypeId type() const;
    void setType(TypeId ty);

    // Should only be called in RWP!
    // We do not assert that `readTy` nor `writeTy` are nullopt or not.
    // The invariant is that at least one of them mustn't be nullopt, which we do assert here.
    // TODO: Kill this in favor of exposing `readTy`/`writeTy` directly? If we do, we'll lose the asserts which will be useful while debugging.
    std::optional<TypeId> readType() const;
    std::optional<TypeId> writeType() const;

    bool isShared() const;

private:
    std::optional<TypeId> readTy;
    std::optional<TypeId> writeTy;
};

struct TableType
{
    // We choose std::map over unordered_map here just because we have unit tests that compare
    // textual outputs.  I don't want to spend the effort making them resilient in the case where
    // random events cause the iteration order of the map elements to change.
    // If this shows up in a profile, we can revisit it.
    using Props = std::map<Name, Property>;

    TableType() = default;
    explicit TableType(TableState state, TypeLevel level, Scope* scope = nullptr);
    TableType(const Props& props, const std::optional<TableIndexer>& indexer, TypeLevel level, TableState state);
    TableType(const Props& props, const std::optional<TableIndexer>& indexer, TypeLevel level, Scope* scope, TableState state);

    Props props;
    std::optional<TableIndexer> indexer;

    TableState state = TableState::Unsealed;
    TypeLevel level;
    Scope* scope = nullptr;
    std::optional<std::string> name;

    // Sometimes we throw a type on a name to make for nicer error messages, but without creating any entry in the type namespace
    // We need to know which is which when we stringify types.
    std::optional<std::string> syntheticName;

    std::vector<TypeId> instantiatedTypeParams;
    std::vector<TypePackId> instantiatedTypePackParams;
    ModuleName definitionModuleName;
    Location definitionLocation;

    std::optional<TypeId> boundTo;
    Tags tags;

    // Methods of this table that have an untyped self will use the same shared self type.
    std::optional<TypeId> selfTy;
};

// Represents a metatable attached to a table type. Somewhat analogous to a bound type.
struct MetatableType
{
    // Should always be a TableType.
    TypeId table;
    // Should almost always either be a TableType or another MetatableType,
    // though it is possible for other types (like AnyType and ErrorType) to
    // find their way here sometimes.
    TypeId metatable;

    std::optional<std::string> syntheticName;
};

// Custom userdata of a class type
struct ClassUserData
{
    virtual ~ClassUserData() {}
};

/** The type of a class.
 *
 * Classes behave like tables in many ways, but there are some important differences:
 *
 * The properties of a class are always exactly known.
 * Classes optionally have a parent class.
 * Two different classes that share the same properties are nevertheless distinct and mutually incompatible.
 */
struct ClassType
{
    using Props = TableType::Props;

    Name name;
    Props props;
    std::optional<TypeId> parent;
    std::optional<TypeId> metatable; // metaclass?
    Tags tags;
    std::shared_ptr<ClassUserData> userData;
    ModuleName definitionModuleName;
    std::optional<TableIndexer> indexer;

    ClassType(Name name, Props props, std::optional<TypeId> parent, std::optional<TypeId> metatable, Tags tags,
        std::shared_ptr<ClassUserData> userData, ModuleName definitionModuleName)
        : name(name)
        , props(props)
        , parent(parent)
        , metatable(metatable)
        , tags(tags)
        , userData(userData)
        , definitionModuleName(definitionModuleName)
    {
    }

    ClassType(Name name, Props props, std::optional<TypeId> parent, std::optional<TypeId> metatable, Tags tags,
        std::shared_ptr<ClassUserData> userData, ModuleName definitionModuleName, std::optional<TableIndexer> indexer)
        : name(name)
        , props(props)
        , parent(parent)
        , metatable(metatable)
        , tags(tags)
        , userData(userData)
        , definitionModuleName(definitionModuleName)
        , indexer(indexer)
    {
    }
};

/**
 * An instance of a type family that has not yet been reduced to a more concrete
 * type. The constraint solver receives a constraint to reduce each
 * TypeFamilyInstanceType to a concrete type. A design detail is important to
 * note here: the parameters for this instantiation of the type family are
 * contained within this type, so that they can be substituted.
 */
struct TypeFamilyInstanceType
{
    NotNull<const TypeFamily> family;

    std::vector<TypeId> typeArguments;
    std::vector<TypePackId> packArguments;
};

/** Represents a pending type alias instantiation.
 *
 * In order to afford (co)recursive type aliases, we need to reason about a
 * partially-complete instantiation. This requires encoding more information in
 * a type variable than a BlockedType affords, hence this. Each
 * PendingExpansionType has a corresponding TypeAliasExpansionConstraint
 * enqueued in the solver to convert it to an actual instantiated type
 */
struct PendingExpansionType
{
    PendingExpansionType(std::optional<AstName> prefix, AstName name, std::vector<TypeId> typeArguments, std::vector<TypePackId> packArguments);
    std::optional<AstName> prefix;
    AstName name;
    std::vector<TypeId> typeArguments;
    std::vector<TypePackId> packArguments;
    size_t index;

    static size_t nextIndex;
};

// Anything!  All static checking is off.
struct AnyType
{
};

// `T | U`
struct UnionType
{
    std::vector<TypeId> options;
};

// `T & U`
struct IntersectionType
{
    std::vector<TypeId> parts;
};

struct LazyType
{
    LazyType() = default;
    LazyType(std::function<void(LazyType&)> unwrap)
        : unwrap(unwrap)
    {
    }

    // std::atomic is sad and requires a manual copy
    LazyType(const LazyType& rhs)
        : unwrap(rhs.unwrap)
        , unwrapped(rhs.unwrapped.load())
    {
    }

    LazyType(LazyType&& rhs) noexcept
        : unwrap(std::move(rhs.unwrap))
        , unwrapped(rhs.unwrapped.load())
    {
    }

    LazyType& operator=(const LazyType& rhs)
    {
        unwrap = rhs.unwrap;
        unwrapped = rhs.unwrapped.load();

        return *this;
    }

    LazyType& operator=(LazyType&& rhs) noexcept
    {
        unwrap = std::move(rhs.unwrap);
        unwrapped = rhs.unwrapped.load();

        return *this;
    }

    std::function<void(LazyType&)> unwrap;
    std::atomic<TypeId> unwrapped = nullptr;
};

struct UnknownType
{
};

struct NeverType
{
};

// `~T`
struct NegationType
{
    TypeId ty;
};

using ErrorType = Unifiable::Error;

using TypeVariant =
    Unifiable::Variant<TypeId, FreeType, GenericType, PrimitiveType, BlockedType, PendingExpansionType, SingletonType, FunctionType, TableType,
        MetatableType, ClassType, AnyType, UnionType, IntersectionType, LazyType, UnknownType, NeverType, NegationType, TypeFamilyInstanceType>;

struct Type final
{
    explicit Type(const TypeVariant& ty)
        : ty(ty)
    {
    }

    explicit Type(TypeVariant&& ty)
        : ty(std::move(ty))
    {
    }

    Type(const TypeVariant& ty, bool persistent)
        : ty(ty)
        , persistent(persistent)
    {
    }

    // Re-assignes the content of the type, but doesn't change the owning arena and can't make type persistent.
    void reassign(const Type& rhs)
    {
        ty = rhs.ty;
        documentationSymbol = rhs.documentationSymbol;
    }

    TypeVariant ty;

    // Kludge: A persistent Type is one that belongs to the global scope.
    // Global type bindings are immutable but are reused many times.
    // Persistent Types do not get cloned.
    bool persistent = false;

    std::optional<std::string> documentationSymbol;

    // Pointer to the type arena that allocated this type.
    TypeArena* owningArena = nullptr;

    bool operator==(const Type& rhs) const;
    bool operator!=(const Type& rhs) const;

    Type& operator=(const TypeVariant& rhs);
    Type& operator=(TypeVariant&& rhs);

    Type& operator=(const Type& rhs);
};

struct GenericTypeDefinition
{
    TypeId ty;
    std::optional<TypeId> defaultValue;

    bool operator==(const GenericTypeDefinition& rhs) const;
};

struct GenericTypePackDefinition
{
    TypePackId tp;
    std::optional<TypePackId> defaultValue;

    bool operator==(const GenericTypePackDefinition& rhs) const;
};

struct TypeFun
{
    // These should all be generic
    std::vector<GenericTypeDefinition> typeParams;
    std::vector<GenericTypePackDefinition> typePackParams;

    /** The underlying type.
     *
     * WARNING!  This is not safe to use as a type if typeParams is not empty!!
     * You must first use TypeChecker::instantiateTypeFun to turn it into a real type.
     */
    TypeId type;

    TypeFun() = default;

    explicit TypeFun(TypeId ty)
        : type(ty)
    {
    }

    TypeFun(std::vector<GenericTypeDefinition> typeParams, TypeId type)
        : typeParams(std::move(typeParams))
        , type(type)
    {
    }

    TypeFun(std::vector<GenericTypeDefinition> typeParams, std::vector<GenericTypePackDefinition> typePackParams, TypeId type)
        : typeParams(std::move(typeParams))
        , typePackParams(std::move(typePackParams))
        , type(type)
    {
    }

    bool operator==(const TypeFun& rhs) const;
};

using SeenSet = std::set<std::pair<const void*, const void*>>;
bool areEqual(SeenSet& seen, const Type& lhs, const Type& rhs);

enum class FollowOption
{
    Normal,
    DisableLazyTypeThunks,
};

// Follow BoundTypes until we get to something real
TypeId follow(TypeId t);
TypeId follow(TypeId t, FollowOption followOption);
TypeId follow(TypeId t, const void* context, TypeId (*mapper)(const void*, TypeId));
TypeId follow(TypeId t, FollowOption followOption, const void* context, TypeId (*mapper)(const void*, TypeId));

std::vector<TypeId> flattenIntersection(TypeId ty);

bool isPrim(TypeId ty, PrimitiveType::Type primType);
bool isNil(TypeId ty);
bool isBoolean(TypeId ty);
bool isNumber(TypeId ty);
bool isString(TypeId ty);
bool isThread(TypeId ty);
bool isBuffer(TypeId ty);
bool isOptional(TypeId ty);
bool isTableIntersection(TypeId ty);
bool isOverloadedFunction(TypeId ty);

// True when string is a subtype of ty
bool maybeString(TypeId ty);

std::optional<TypeId> getMetatable(TypeId type, NotNull<struct BuiltinTypes> builtinTypes);
TableType* getMutableTableType(TypeId type);
const TableType* getTableType(TypeId type);

// If the type has a name, return that.  Else if it has a synthetic name, return that.
// Returns nullptr if the type has no name.
const std::string* getName(TypeId type);

// Returns name of the module where type was defined if type has that information
std::optional<ModuleName> getDefinitionModuleName(TypeId type);

// Checks whether a union contains all types of another union.
bool isSubset(const UnionType& super, const UnionType& sub);

// Checks if a type contains generic type binders
bool isGeneric(const TypeId ty);

// Checks if a type may be instantiated to one containing generic type binders
bool maybeGeneric(const TypeId ty);

// Checks if a type is of the form T1|...|Tn where one of the Ti is a singleton
bool maybeSingleton(TypeId ty);

// Checks if the length operator can be applied on the value of type
bool hasLength(TypeId ty, DenseHashSet<TypeId>& seen, int* recursionCount);

struct BuiltinTypes
{
    BuiltinTypes();
    ~BuiltinTypes();
    BuiltinTypes(const BuiltinTypes&) = delete;
    void operator=(const BuiltinTypes&) = delete;

    TypeId errorRecoveryType(TypeId guess) const;
    TypePackId errorRecoveryTypePack(TypePackId guess) const;
    TypeId errorRecoveryType() const;
    TypePackId errorRecoveryTypePack() const;

    friend TypeId makeStringMetatable(NotNull<BuiltinTypes> builtinTypes);
    friend struct GlobalTypes;

private:
    std::unique_ptr<struct TypeArena> arena;
    bool debugFreezeArena = false;

public:
    const TypeId nilType;
    const TypeId numberType;
    const TypeId stringType;
    const TypeId booleanType;
    const TypeId threadType;
    const TypeId bufferType;
    const TypeId functionType;
    const TypeId classType;
    const TypeId tableType;
    const TypeId emptyTableType;
    const TypeId trueType;
    const TypeId falseType;
    const TypeId anyType;
    const TypeId unknownType;
    const TypeId neverType;
    const TypeId errorType;
    const TypeId falsyType;
    const TypeId truthyType;

    const TypeId optionalNumberType;
    const TypeId optionalStringType;

    const TypePackId emptyTypePack;
    const TypePackId anyTypePack;
    const TypePackId neverTypePack;
    const TypePackId uninhabitableTypePack;
    const TypePackId errorTypePack;
};

void persist(TypeId ty);
void persist(TypePackId tp);

const TypeLevel* getLevel(TypeId ty);
TypeLevel* getMutableLevel(TypeId ty);

std::optional<TypeLevel> getLevel(TypePackId tp);

const Property* lookupClassProp(const ClassType* cls, const Name& name);

// Whether `cls` is a subclass of `parent`
bool isSubclass(const ClassType* cls, const ClassType* parent);

Type* asMutable(TypeId ty);

template<typename... Ts, typename T>
bool is(T&& tv)
{
    if (!tv)
        return false;

    if constexpr (std::is_same_v<TypeId, T> && !(std::is_same_v<BoundType, Ts> || ...))
        LUAU_ASSERT(get_if<BoundType>(&tv->ty) == nullptr);

    return (get<Ts>(tv) || ...);
}

template<typename T>
const T* get(TypeId tv)
{
    LUAU_ASSERT(tv);

    if constexpr (!std::is_same_v<T, BoundType>)
        LUAU_ASSERT(get_if<BoundType>(&tv->ty) == nullptr);

    return get_if<T>(&tv->ty);
}


template<typename T>
T* getMutable(TypeId tv)
{
    LUAU_ASSERT(tv);

    if constexpr (!std::is_same_v<T, BoundType>)
        LUAU_ASSERT(get_if<BoundType>(&tv->ty) == nullptr);

    return get_if<T>(&asMutable(tv)->ty);
}

const std::vector<TypeId>& getTypes(const UnionType* utv);
const std::vector<TypeId>& getTypes(const IntersectionType* itv);

template<typename T>
struct TypeIterator;

using UnionTypeIterator = TypeIterator<UnionType>;
UnionTypeIterator begin(const UnionType* utv);
UnionTypeIterator end(const UnionType* utv);

using IntersectionTypeIterator = TypeIterator<IntersectionType>;
IntersectionTypeIterator begin(const IntersectionType* itv);
IntersectionTypeIterator end(const IntersectionType* itv);

/* Traverses the type T yielding each TypeId.
 * If the iterator encounters a nested type T, it will instead yield each TypeId within.
 */
template<typename T>
struct TypeIterator
{
    using value_type = Luau::TypeId;
    using pointer = value_type*;
    using reference = value_type&;
    using difference_type = size_t;
    using iterator_category = std::input_iterator_tag;

    explicit TypeIterator(const T* t)
    {
        LUAU_ASSERT(t);

        const std::vector<TypeId>& types = getTypes(t);
        if (!types.empty())
            stack.push_front({t, 0});

        seen.insert(t);
        descend();
    }

    TypeIterator<T>& operator++()
    {
        advance();
        descend();
        return *this;
    }

    TypeIterator<T> operator++(int)
    {
        TypeIterator<T> copy = *this;
        ++*this;
        return copy;
    }

    bool operator==(const TypeIterator<T>& rhs) const
    {
        if (!stack.empty() && !rhs.stack.empty())
            return stack.front() == rhs.stack.front();

        return stack.empty() && rhs.stack.empty();
    }

    bool operator!=(const TypeIterator<T>& rhs) const
    {
        return !(*this == rhs);
    }

    TypeId operator*()
    {
        descend();

        LUAU_ASSERT(!stack.empty());

        auto [t, currentIndex] = stack.front();
        LUAU_ASSERT(t);

        const std::vector<TypeId>& types = getTypes(t);
        LUAU_ASSERT(currentIndex < types.size());

        TypeId ty = follow(types[currentIndex]);
        LUAU_ASSERT(!get<T>(ty));

        return ty;
    }

    // Normally, we'd have `begin` and `end` be a template but there's too much trouble
    // with templates portability in this area, so not worth it. Thanks MSVC.
    friend UnionTypeIterator end(const UnionType*);
    friend IntersectionTypeIterator end(const IntersectionType*);

private:
    TypeIterator() = default;

    // (T* t, size_t currentIndex)
    using SavedIterInfo = std::pair<const T*, size_t>;

    std::deque<SavedIterInfo> stack;
    DenseHashSet<const T*> seen{nullptr}; // Only needed to protect the iterator from hanging the thread.

    void advance()
    {
        while (!stack.empty())
        {
            auto& [t, currentIndex] = stack.front();
            ++currentIndex;

            const std::vector<TypeId>& types = getTypes(t);
            if (currentIndex >= types.size())
                stack.pop_front();
            else
                break;
        }
    }

    void descend()
    {
        while (!stack.empty())
        {
            auto [current, currentIndex] = stack.front();
            const std::vector<TypeId>& types = getTypes(current);
            if (auto inner = get<T>(follow(types[currentIndex])))
            {
                // If we're about to descend into a cyclic type, we should skip over this.
                // Ideally this should never happen, but alas it does from time to time. :(
                if (seen.contains(inner))
                    advance();
                else
                {
                    seen.insert(inner);
                    stack.push_front({inner, 0});
                }

                continue;
            }

            break;
        }
    }
};

TypeId freshType(NotNull<TypeArena> arena, NotNull<BuiltinTypes> builtinTypes, Scope* scope);

using TypeIdPredicate = std::function<std::optional<TypeId>(TypeId)>;
std::vector<TypeId> filterMap(TypeId type, TypeIdPredicate predicate);

void attachTag(TypeId ty, const std::string& tagName);
void attachTag(Property& prop, const std::string& tagName);

bool hasTag(TypeId ty, const std::string& tagName);
bool hasTag(const Property& prop, const std::string& tagName);
bool hasTag(const Tags& tags, const std::string& tagName); // Do not use in new work.

template<typename T>
bool hasTypeInIntersection(TypeId ty)
{
    TypeId tf = follow(ty);
    if (get<T>(tf))
        return true;
    for (auto t : flattenIntersection(tf))
        if (get<T>(follow(t)))
            return true;
    return false;
}

bool hasPrimitiveTypeInIntersection(TypeId ty, PrimitiveType::Type primTy);
/*
 * Use this to change the kind of a particular type.
 *
 * LUAU_NOINLINE so that the calling frame doesn't have to pay the stack storage for the new variant.
 */
template<typename T, typename... Args>
LUAU_NOINLINE T* emplaceType(Type* ty, Args&&... args)
{
    return &ty->ty.emplace<T>(std::forward<Args>(args)...);
}

} // namespace Luau<|MERGE_RESOLUTION|>--- conflicted
+++ resolved
@@ -377,15 +377,11 @@
     // If this property was inferred from an expression, this field will be
     // populated with the source location of the corresponding table property.
     std::optional<Location> location = std::nullopt;
-<<<<<<< HEAD
-    std::optional<Location> typeLocation = std::nullopt;
-=======
 
     // If this property was built from an explicit type annotation, this field
     // will be populated with the source location of that table property.
     std::optional<Location> typeLocation = std::nullopt;
 
->>>>>>> 4b68791b
     Tags tags;
     std::optional<std::string> documentationSymbol;
 
