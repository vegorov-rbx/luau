--- conflicted
+++ resolved
@@ -2707,10 +2707,7 @@
             fetch(builtinTypes->stringType);
         if (normValid)
             fetch(norm->threads);
-<<<<<<< HEAD
-=======
-
->>>>>>> 0f0c0e4d
+
         if (normValid)
         {
             for (TypeId ty : norm->tables)
@@ -2721,10 +2718,7 @@
                     break;
             }
         }
-<<<<<<< HEAD
-=======
-
->>>>>>> 0f0c0e4d
+
         if (normValid && norm->functions.isTop)
             fetch(builtinTypes->functionType);
         else if (normValid && !norm->functions.isNever())
