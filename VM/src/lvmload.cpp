// This file is part of the Luau programming language and is licensed under MIT License; see LICENSE.txt for details
// This code is based on Lua 5.x implementation licensed under MIT License; see lua_LICENSE.txt for details
#include "lvm.h"

#include "lstate.h"
#include "ltable.h"
#include "lfunc.h"
#include "lstring.h"
#include "lgc.h"
#include "lmem.h"
#include "lbytecode.h"
#include "lapi.h"

#include <string.h>

<<<<<<< HEAD
LUAU_FASTFLAGVARIABLE(LuauBytecodeV2Read, true)
=======
>>>>>>> f6b4cc94
LUAU_FASTFLAGVARIABLE(LuauBytecodeV2Force, false)

// TODO: RAII deallocation doesn't work for longjmp builds if a memory error happens
template<typename T>
struct TempBuffer
{
    lua_State* L;
    T* data;
    size_t count;

    TempBuffer(lua_State* L, size_t count)
        : L(L)
        , data(luaM_newarray(L, count, T, 0))
        , count(count)
    {
    }

    ~TempBuffer()
    {
        luaM_freearray(L, data, count, T, 0);
    }

    T& operator[](size_t index)
    {
        LUAU_ASSERT(index < count);
        return data[index];
    }
};

void luaV_getimport(lua_State* L, Table* env, TValue* k, uint32_t id, bool propagatenil)
{
    int count = id >> 30;
    int id0 = count > 0 ? int(id >> 20) & 1023 : -1;
    int id1 = count > 1 ? int(id >> 10) & 1023 : -1;
    int id2 = count > 2 ? int(id) & 1023 : -1;

    // allocate a stack slot so that we can do table lookups
    luaD_checkstack(L, 1);
    setnilvalue(L->top);
    L->top++;

    // global lookup into L->top-1
    TValue g;
    sethvalue(L, &g, env);
    luaV_gettable(L, &g, &k[id0], L->top - 1);

    // table lookup for id1
    if (id1 >= 0 && (!propagatenil || !ttisnil(L->top - 1)))
        luaV_gettable(L, L->top - 1, &k[id1], L->top - 1);

    // table lookup for id2
    if (id2 >= 0 && (!propagatenil || !ttisnil(L->top - 1)))
        luaV_gettable(L, L->top - 1, &k[id2], L->top - 1);
}

template<typename T>
static T read(const char* data, size_t size, size_t& offset)
{
    T result;
    memcpy(&result, data + offset, sizeof(T));
    offset += sizeof(T);

    return result;
}

static unsigned int readVarInt(const char* data, size_t size, size_t& offset)
{
    unsigned int result = 0;
    unsigned int shift = 0;

    uint8_t byte;

    do
    {
        byte = read<uint8_t>(data, size, offset);
        result |= (byte & 127) << shift;
        shift += 7;
    } while (byte & 128);

    return result;
}

static TString* readString(TempBuffer<TString*>& strings, const char* data, size_t size, size_t& offset)
{
    unsigned int id = readVarInt(data, size, offset);

    return id == 0 ? NULL : strings[id - 1];
}

static void resolveImportSafe(lua_State* L, Table* env, TValue* k, uint32_t id)
{
    struct ResolveImport
    {
        TValue* k;
        uint32_t id;

        static void run(lua_State* L, void* ud)
        {
            ResolveImport* self = static_cast<ResolveImport*>(ud);

            // note: we call getimport with nil propagation which means that accesses to table chains like A.B.C will resolve in nil
            // this is technically not necessary but it reduces the number of exceptions when loading scripts that rely on getfenv/setfenv for global
            // injection
            luaV_getimport(L, hvalue(gt(L)), self->k, self->id, /* propagatenil= */ true);
        }
    };

    ResolveImport ri = {k, id};
    if (hvalue(gt(L))->safeenv)
    {
        // luaD_pcall will make sure that if any C/Lua calls during import resolution fail, the thread state is restored back
        int oldTop = lua_gettop(L);
        int status = luaD_pcall(L, &ResolveImport::run, &ri, savestack(L, L->top), 0);
        LUAU_ASSERT(oldTop + 1 == lua_gettop(L)); // if an error occurred, luaD_pcall saves it on stack

        if (status != 0)
        {
            // replace error object with nil
            setnilvalue(L->top - 1);
        }
    }
    else
    {
        setnilvalue(L->top);
        L->top++;
    }
}

int luau_load(lua_State* L, const char* chunkname, const char* data, size_t size, int env)
{
    size_t offset = 0;

    uint8_t version = read<uint8_t>(data, size, offset);

    // 0 means the rest of the bytecode is the error message
    if (version == 0)
    {
        char chunkid[LUA_IDSIZE];
        luaO_chunkid(chunkid, chunkname, LUA_IDSIZE);
        lua_pushfstring(L, "%s%.*s", chunkid, int(size - offset), data + offset);
        return 1;
    }

    if (FFlag::LuauBytecodeV2Force ? (version != LBC_VERSION_FUTURE) : (version != LBC_VERSION && version != LBC_VERSION_FUTURE))
    {
        char chunkid[LUA_IDSIZE];
        luaO_chunkid(chunkid, chunkname, LUA_IDSIZE);
        lua_pushfstring(L, "%s: bytecode version mismatch (expected %d, got %d)", chunkid,
            FFlag::LuauBytecodeV2Force ? LBC_VERSION_FUTURE : LBC_VERSION, version);
        return 1;
    }

    // pause GC for the duration of deserialization - some objects we're creating aren't rooted
    // TODO: if an allocation error happens mid-load, we do not unpause GC!
    size_t GCthreshold = L->global->GCthreshold;
    L->global->GCthreshold = SIZE_MAX;

    // env is 0 for current environment and a stack index otherwise
    Table* envt = (env == 0) ? hvalue(gt(L)) : hvalue(luaA_toobject(L, env));

    TString* source = luaS_new(L, chunkname);

    // string table
    unsigned int stringCount = readVarInt(data, size, offset);
    TempBuffer<TString*> strings(L, stringCount);

    for (unsigned int i = 0; i < stringCount; ++i)
    {
        unsigned int length = readVarInt(data, size, offset);

        strings[i] = luaS_newlstr(L, data + offset, length);
        offset += length;
    }

    // proto table
    unsigned int protoCount = readVarInt(data, size, offset);
    TempBuffer<Proto*> protos(L, protoCount);

    for (unsigned int i = 0; i < protoCount; ++i)
    {
        Proto* p = luaF_newproto(L);
        p->source = source;

        p->maxstacksize = read<uint8_t>(data, size, offset);
        p->numparams = read<uint8_t>(data, size, offset);
        p->nups = read<uint8_t>(data, size, offset);
        p->is_vararg = read<uint8_t>(data, size, offset);

        p->sizecode = readVarInt(data, size, offset);
        p->code = luaM_newarray(L, p->sizecode, Instruction, p->memcat);
        for (int j = 0; j < p->sizecode; ++j)
            p->code[j] = read<uint32_t>(data, size, offset);

        p->sizek = readVarInt(data, size, offset);
        p->k = luaM_newarray(L, p->sizek, TValue, p->memcat);

#ifdef HARDMEMTESTS
        // this is redundant during normal runs, but resolveImportSafe can trigger GC checks under HARDMEMTESTS
        // because p->k isn't fully formed at this point, we pre-fill it with nil to make subsequent setup safe
        for (int j = 0; j < p->sizek; ++j)
        {
            setnilvalue(&p->k[j]);
        }
#endif

        for (int j = 0; j < p->sizek; ++j)
        {
            switch (read<uint8_t>(data, size, offset))
            {
            case LBC_CONSTANT_NIL:
                setnilvalue(&p->k[j]);
                break;

            case LBC_CONSTANT_BOOLEAN:
            {
                uint8_t v = read<uint8_t>(data, size, offset);
                setbvalue(&p->k[j], v);
                break;
            }

            case LBC_CONSTANT_NUMBER:
            {
                double v = read<double>(data, size, offset);
                setnvalue(&p->k[j], v);
                break;
            }

            case LBC_CONSTANT_STRING:
            {
                TString* v = readString(strings, data, size, offset);
                setsvalue2n(L, &p->k[j], v);
                break;
            }

            case LBC_CONSTANT_IMPORT:
            {
                uint32_t iid = read<uint32_t>(data, size, offset);
                resolveImportSafe(L, envt, p->k, iid);
                setobj(L, &p->k[j], L->top - 1);
                L->top--;
                break;
            }

            case LBC_CONSTANT_TABLE:
            {
                int keys = readVarInt(data, size, offset);
                Table* h = luaH_new(L, 0, keys);
                for (int i = 0; i < keys; ++i)
                {
                    int key = readVarInt(data, size, offset);
                    TValue* val = luaH_set(L, h, &p->k[key]);
                    setnvalue(val, 0.0);
                }
                sethvalue(L, &p->k[j], h);
                break;
            }

            case LBC_CONSTANT_CLOSURE:
            {
                uint32_t fid = readVarInt(data, size, offset);
                Closure* cl = luaF_newLclosure(L, protos[fid]->nups, envt, protos[fid]);
                cl->preload = (cl->nupvalues > 0);
                setclvalue(L, &p->k[j], cl);
                break;
            }

            default:
                LUAU_ASSERT(!"Unexpected constant kind");
            }
        }

        p->sizep = readVarInt(data, size, offset);
        p->p = luaM_newarray(L, p->sizep, Proto*, p->memcat);
        for (int j = 0; j < p->sizep; ++j)
        {
            uint32_t fid = readVarInt(data, size, offset);
            p->p[j] = protos[fid];
        }

        if (FFlag::LuauBytecodeV2Force || version == LBC_VERSION_FUTURE)
            p->linedefined = readVarInt(data, size, offset);
        else
            p->linedefined = -1;

        p->debugname = readString(strings, data, size, offset);

        uint8_t lineinfo = read<uint8_t>(data, size, offset);

        if (lineinfo)
        {
            p->linegaplog2 = read<uint8_t>(data, size, offset);

            int intervals = ((p->sizecode - 1) >> p->linegaplog2) + 1;
            int absoffset = (p->sizecode + 3) & ~3;

            p->sizelineinfo = absoffset + intervals * sizeof(int);
            p->lineinfo = luaM_newarray(L, p->sizelineinfo, uint8_t, p->memcat);
            p->abslineinfo = (int*)(p->lineinfo + absoffset);

            uint8_t lastoffset = 0;
            for (int j = 0; j < p->sizecode; ++j)
            {
                lastoffset += read<uint8_t>(data, size, offset);
                p->lineinfo[j] = lastoffset;
            }

            int lastline = 0;
            for (int j = 0; j < intervals; ++j)
            {
                lastline += read<int32_t>(data, size, offset);
                p->abslineinfo[j] = lastline;
            }
        }

        uint8_t debuginfo = read<uint8_t>(data, size, offset);

        if (debuginfo)
        {
            p->sizelocvars = readVarInt(data, size, offset);
            p->locvars = luaM_newarray(L, p->sizelocvars, LocVar, p->memcat);

            for (int j = 0; j < p->sizelocvars; ++j)
            {
                p->locvars[j].varname = readString(strings, data, size, offset);
                p->locvars[j].startpc = readVarInt(data, size, offset);
                p->locvars[j].endpc = readVarInt(data, size, offset);
                p->locvars[j].reg = read<uint8_t>(data, size, offset);
            }

            p->sizeupvalues = readVarInt(data, size, offset);
            p->upvalues = luaM_newarray(L, p->sizeupvalues, TString*, p->memcat);

            for (int j = 0; j < p->sizeupvalues; ++j)
            {
                p->upvalues[j] = readString(strings, data, size, offset);
            }
        }

        protos[i] = p;
    }

    // "main" proto is pushed to Lua stack
    uint32_t mainid = readVarInt(data, size, offset);
    Proto* main = protos[mainid];

    luaC_checkthreadsleep(L);

    Closure* cl = luaF_newLclosure(L, 0, envt, main);
    setclvalue(L, L->top, cl);
    incr_top(L);

    L->global->GCthreshold = GCthreshold;

    return 0;
}<|MERGE_RESOLUTION|>--- conflicted
+++ resolved
@@ -13,10 +13,6 @@
 
 #include <string.h>
 
-<<<<<<< HEAD
-LUAU_FASTFLAGVARIABLE(LuauBytecodeV2Read, true)
-=======
->>>>>>> f6b4cc94
 LUAU_FASTFLAGVARIABLE(LuauBytecodeV2Force, false)
 
 // TODO: RAII deallocation doesn't work for longjmp builds if a memory error happens
